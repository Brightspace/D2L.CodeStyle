--- conflicted
+++ resolved
@@ -3,10 +3,7 @@
 using System.Collections.Generic;
 using System.Collections.Immutable;
 using System.Diagnostics;
-<<<<<<< HEAD
-=======
 using System.Linq;
->>>>>>> 01c3debc
 using D2L.CodeStyle.Analyzers.Extensions;
 using Microsoft.CodeAnalysis;
 using Microsoft.CodeAnalysis.CSharp;
@@ -276,4 +273,4 @@
 			}
 		}
 	}
-}
+}