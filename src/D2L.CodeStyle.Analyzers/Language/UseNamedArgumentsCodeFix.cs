﻿using System.Collections.Generic;
using System.Collections.Immutable;
using System.Linq;
using System.Threading;
using System.Threading.Tasks;
using Microsoft.CodeAnalysis;
using Microsoft.CodeAnalysis.CodeActions;
using Microsoft.CodeAnalysis.CodeFixes;
using Microsoft.CodeAnalysis.CSharp;
using Microsoft.CodeAnalysis.CSharp.Syntax;
using Microsoft.CodeAnalysis.Text;

namespace D2L.CodeStyle.Analyzers.Language {
	[ExportCodeFixProvider(
		LanguageNames.CSharp,
		Name = nameof( UseNamedArgumentsCodeFix )
	)]
	public sealed class UseNamedArgumentsCodeFix : CodeFixProvider {
		public override ImmutableArray<string> FixableDiagnosticIds
			=> ImmutableArray.Create(
<<<<<<< HEAD
				Diagnostics.UseNamedArgsWhenTooManyArgs.Id
=======
				Diagnostics.TooManyUnnamedArgs.Id
>>>>>>> 36767211
			);

		public override FixAllProvider GetFixAllProvider() {
			return WellKnownFixAllProviders.BatchFixer;
		}


		public override async Task RegisterCodeFixesAsync(
			CodeFixContext ctx
		) {
			var root = await ctx.Document
				.GetSyntaxRootAsync( ctx.CancellationToken )
				.ConfigureAwait( false );

			foreach( var diagnostic in ctx.Diagnostics ) {
				var span = diagnostic.Location.SourceSpan;

				var args = GetArgs( root, ctx.Span );

				// The analyzer stored the names to add to arguments in the
				// diagnostic.
				var paramNames = diagnostic.Properties
					.ToImmutableDictionary(
						kvp => int.Parse( kvp.Key ),
						kvp => kvp.Value
					);

				ctx.RegisterCodeFix(
					CodeAction.Create(
						title: "Use named arguments",
						createChangedDocument: ct =>
							UseNamedArgs(
								ctx.Document,
								root,
								args,
								paramNames,
								ct
							)
					),
					diagnostic
				);
			}
		}

		private static Task<Document> UseNamedArgs(
			Document orig,
			SyntaxNode root,
			ArgumentListSyntax args,
			ImmutableDictionary<int, string> paramNames,
			CancellationToken cancellationToken
		) {

			var namedArgs = GetNamedArgs( args, paramNames );

			var newArgs = SyntaxFactory.ArgumentList(
				openParenToken: args.OpenParenToken,
				arguments: SyntaxFactory.SeparatedList(
					nodes: namedArgs,
					separators: args.Arguments.GetSeparators()
				),
				closeParenToken: args.CloseParenToken
			);


			var newRoot = root.ReplaceNode( args, newArgs );
			var newDoc = orig.WithSyntaxRoot( newRoot );

			return Task.FromResult( newDoc );
		}

		private static IEnumerable<ArgumentSyntax> GetNamedArgs(
			ArgumentListSyntax args,
			ImmutableDictionary<int, string> paramNames
		) {
			for( var idx = 0; idx < args.Arguments.Count; idx ++ ) {
				var arg = args.Arguments[idx];

				// Some args might already be named
				if ( !paramNames.ContainsKey( idx ) ) {
					yield return arg;
					continue;
				}

				SyntaxTriviaList leadingTrivia =
					arg.RefOrOutKeyword.Kind() == SyntaxKind.None
					? arg.Expression.GetLeadingTrivia()
					: arg.RefOrOutKeyword.LeadingTrivia;

				yield return arg
					.WithNameColon(
						SyntaxFactory.NameColon( paramNames[idx] )
							.WithLeadingTrivia( leadingTrivia )
					);
			}
		}

		public static ArgumentListSyntax GetArgs(
			SyntaxNode root,
			TextSpan span
		) {
			var node = root
				.FindNode(
					span,
					getInnermostNodeForTie: true
				);

			var args = RequireNamedArgumentsAnalyzer.GetArgs( node );

			return args;
		}
	}
}
<|MERGE_RESOLUTION|>--- conflicted
+++ resolved
@@ -1,137 +1,133 @@
-﻿using System.Collections.Generic;
-using System.Collections.Immutable;
-using System.Linq;
-using System.Threading;
-using System.Threading.Tasks;
-using Microsoft.CodeAnalysis;
-using Microsoft.CodeAnalysis.CodeActions;
-using Microsoft.CodeAnalysis.CodeFixes;
-using Microsoft.CodeAnalysis.CSharp;
-using Microsoft.CodeAnalysis.CSharp.Syntax;
-using Microsoft.CodeAnalysis.Text;
-
-namespace D2L.CodeStyle.Analyzers.Language {
-	[ExportCodeFixProvider(
-		LanguageNames.CSharp,
-		Name = nameof( UseNamedArgumentsCodeFix )
-	)]
-	public sealed class UseNamedArgumentsCodeFix : CodeFixProvider {
-		public override ImmutableArray<string> FixableDiagnosticIds
-			=> ImmutableArray.Create(
-<<<<<<< HEAD
-				Diagnostics.UseNamedArgsWhenTooManyArgs.Id
-=======
-				Diagnostics.TooManyUnnamedArgs.Id
->>>>>>> 36767211
-			);
-
-		public override FixAllProvider GetFixAllProvider() {
-			return WellKnownFixAllProviders.BatchFixer;
-		}
-
-
-		public override async Task RegisterCodeFixesAsync(
-			CodeFixContext ctx
-		) {
-			var root = await ctx.Document
-				.GetSyntaxRootAsync( ctx.CancellationToken )
-				.ConfigureAwait( false );
-
-			foreach( var diagnostic in ctx.Diagnostics ) {
-				var span = diagnostic.Location.SourceSpan;
-
-				var args = GetArgs( root, ctx.Span );
-
-				// The analyzer stored the names to add to arguments in the
-				// diagnostic.
-				var paramNames = diagnostic.Properties
-					.ToImmutableDictionary(
-						kvp => int.Parse( kvp.Key ),
-						kvp => kvp.Value
-					);
-
-				ctx.RegisterCodeFix(
-					CodeAction.Create(
-						title: "Use named arguments",
-						createChangedDocument: ct =>
-							UseNamedArgs(
-								ctx.Document,
-								root,
-								args,
-								paramNames,
-								ct
-							)
-					),
-					diagnostic
-				);
-			}
-		}
-
-		private static Task<Document> UseNamedArgs(
-			Document orig,
-			SyntaxNode root,
-			ArgumentListSyntax args,
-			ImmutableDictionary<int, string> paramNames,
-			CancellationToken cancellationToken
-		) {
-
-			var namedArgs = GetNamedArgs( args, paramNames );
-
-			var newArgs = SyntaxFactory.ArgumentList(
-				openParenToken: args.OpenParenToken,
-				arguments: SyntaxFactory.SeparatedList(
-					nodes: namedArgs,
-					separators: args.Arguments.GetSeparators()
-				),
-				closeParenToken: args.CloseParenToken
-			);
-
-
-			var newRoot = root.ReplaceNode( args, newArgs );
-			var newDoc = orig.WithSyntaxRoot( newRoot );
-
-			return Task.FromResult( newDoc );
-		}
-
-		private static IEnumerable<ArgumentSyntax> GetNamedArgs(
-			ArgumentListSyntax args,
-			ImmutableDictionary<int, string> paramNames
-		) {
-			for( var idx = 0; idx < args.Arguments.Count; idx ++ ) {
-				var arg = args.Arguments[idx];
-
-				// Some args might already be named
-				if ( !paramNames.ContainsKey( idx ) ) {
-					yield return arg;
-					continue;
-				}
-
-				SyntaxTriviaList leadingTrivia =
-					arg.RefOrOutKeyword.Kind() == SyntaxKind.None
-					? arg.Expression.GetLeadingTrivia()
-					: arg.RefOrOutKeyword.LeadingTrivia;
-
-				yield return arg
-					.WithNameColon(
-						SyntaxFactory.NameColon( paramNames[idx] )
-							.WithLeadingTrivia( leadingTrivia )
-					);
-			}
-		}
-
-		public static ArgumentListSyntax GetArgs(
-			SyntaxNode root,
-			TextSpan span
-		) {
-			var node = root
-				.FindNode(
-					span,
-					getInnermostNodeForTie: true
-				);
-
-			var args = RequireNamedArgumentsAnalyzer.GetArgs( node );
-
-			return args;
-		}
-	}
-}
+﻿using System.Collections.Generic;
+using System.Collections.Immutable;
+using System.Linq;
+using System.Threading;
+using System.Threading.Tasks;
+using Microsoft.CodeAnalysis;
+using Microsoft.CodeAnalysis.CodeActions;
+using Microsoft.CodeAnalysis.CodeFixes;
+using Microsoft.CodeAnalysis.CSharp;
+using Microsoft.CodeAnalysis.CSharp.Syntax;
+using Microsoft.CodeAnalysis.Text;
+
+namespace D2L.CodeStyle.Analyzers.Language {
+	[ExportCodeFixProvider(
+		LanguageNames.CSharp,
+		Name = nameof( UseNamedArgumentsCodeFix )
+	)]
+	public sealed class UseNamedArgumentsCodeFix : CodeFixProvider {
+		public override ImmutableArray<string> FixableDiagnosticIds
+			=> ImmutableArray.Create(
+				Diagnostics.TooManyUnnamedArgs.Id
+			);
+
+		public override FixAllProvider GetFixAllProvider() {
+			return WellKnownFixAllProviders.BatchFixer;
+		}
+
+
+		public override async Task RegisterCodeFixesAsync(
+			CodeFixContext ctx
+		) {
+			var root = await ctx.Document
+				.GetSyntaxRootAsync( ctx.CancellationToken )
+				.ConfigureAwait( false );
+
+			foreach( var diagnostic in ctx.Diagnostics ) {
+				var span = diagnostic.Location.SourceSpan;
+
+				var args = GetArgs( root, ctx.Span );
+
+				// The analyzer stored the names to add to arguments in the
+				// diagnostic.
+				var paramNames = diagnostic.Properties
+					.ToImmutableDictionary(
+						kvp => int.Parse( kvp.Key ),
+						kvp => kvp.Value
+					);
+
+				ctx.RegisterCodeFix(
+					CodeAction.Create(
+						title: "Use named arguments",
+						createChangedDocument: ct =>
+							UseNamedArgs(
+								ctx.Document,
+								root,
+								args,
+								paramNames,
+								ct
+							)
+					),
+					diagnostic
+				);
+			}
+		}
+
+		private static Task<Document> UseNamedArgs(
+			Document orig,
+			SyntaxNode root,
+			ArgumentListSyntax args,
+			ImmutableDictionary<int, string> paramNames,
+			CancellationToken cancellationToken
+		) {
+
+			var namedArgs = GetNamedArgs( args, paramNames );
+
+			var newArgs = SyntaxFactory.ArgumentList(
+				openParenToken: args.OpenParenToken,
+				arguments: SyntaxFactory.SeparatedList(
+					nodes: namedArgs,
+					separators: args.Arguments.GetSeparators()
+				),
+				closeParenToken: args.CloseParenToken
+			);
+
+
+			var newRoot = root.ReplaceNode( args, newArgs );
+			var newDoc = orig.WithSyntaxRoot( newRoot );
+
+			return Task.FromResult( newDoc );
+		}
+
+		private static IEnumerable<ArgumentSyntax> GetNamedArgs(
+			ArgumentListSyntax args,
+			ImmutableDictionary<int, string> paramNames
+		) {
+			for( var idx = 0; idx < args.Arguments.Count; idx ++ ) {
+				var arg = args.Arguments[idx];
+
+				// Some args might already be named
+				if ( !paramNames.ContainsKey( idx ) ) {
+					yield return arg;
+					continue;
+				}
+
+				SyntaxTriviaList leadingTrivia =
+					arg.RefOrOutKeyword.Kind() == SyntaxKind.None
+					? arg.Expression.GetLeadingTrivia()
+					: arg.RefOrOutKeyword.LeadingTrivia;
+
+				yield return arg
+					.WithNameColon(
+						SyntaxFactory.NameColon( paramNames[idx] )
+							.WithLeadingTrivia( leadingTrivia )
+					);
+			}
+		}
+
+		public static ArgumentListSyntax GetArgs(
+			SyntaxNode root,
+			TextSpan span
+		) {
+			var node = root
+				.FindNode(
+					span,
+					getInnermostNodeForTie: true
+				);
+
+			var args = RequireNamedArgumentsAnalyzer.GetArgs( node );
+
+			return args;
+		}
+	}
+}