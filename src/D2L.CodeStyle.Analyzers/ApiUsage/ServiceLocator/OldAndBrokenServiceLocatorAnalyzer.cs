--- conflicted
+++ resolved
@@ -1,211 +1,203 @@
-<<<<<<< HEAD
-﻿#nullable enable
-
-using System.Collections.Immutable;
-using D2L.CodeStyle.Analyzers.Extensions;
-=======
-#nullable disable
-
-using System.Collections.Immutable;
->>>>>>> 73cb1f1e
-using D2L.CodeStyle.Analyzers.Helpers;
-using Microsoft.CodeAnalysis;
-using Microsoft.CodeAnalysis.CSharp;
-using Microsoft.CodeAnalysis.CSharp.Syntax;
-using Microsoft.CodeAnalysis.Diagnostics;
-using Microsoft.CodeAnalysis.Operations;
-
-namespace D2L.CodeStyle.Analyzers.ApiUsage.ServiceLocator {
-
-	[DiagnosticAnalyzer( LanguageNames.CSharp )]
-	public sealed class OldAndBrokenServiceLocatorAnalyzer : DiagnosticAnalyzer {
-
-		private static readonly ImmutableArray<string> DisallowedTypeMetadataNames = ImmutableArray.Create(
-				"D2L.LP.Extensibility.Activation.Domain.OldAndBrokenServiceLocator",
-				"D2L.LP.Extensibility.Activation.Domain.OldAndBrokenServiceLocatorFactory",
-				"D2L.LP.Extensibility.Activation.Domain.IObjectActivator",
-				"D2L.LP.Extensibility.Activation.Domain.ICustomObjectActivator",
-				"D2L.LP.Extensibility.Activation.Domain.Default.StaticDI.StaticDILocator"
-			);
-
-		public override ImmutableArray<DiagnosticDescriptor> SupportedDiagnostics => ImmutableArray.Create(
-			Diagnostics.OldAndBrokenLocatorIsObsolete,
-			Diagnostics.UnnecessaryAllowedListEntry
-		);
-
-		private readonly bool m_excludeKnownProblems;
-
-		public OldAndBrokenServiceLocatorAnalyzer() : this( excludeKnownProblemDlls: true ) { }
-
-		public OldAndBrokenServiceLocatorAnalyzer( bool excludeKnownProblemDlls ) {
-			m_excludeKnownProblems = excludeKnownProblemDlls;
-		}
-
-		public override void Initialize( AnalysisContext context ) {
-			context.EnableConcurrentExecution();
-			context.ConfigureGeneratedCodeAnalysis( GeneratedCodeAnalysisFlags.Analyze | GeneratedCodeAnalysisFlags.ReportDiagnostics );
-			context.RegisterCompilationStartAction( RegisterServiceLocatorAnalyzer );
-		}
-
-		public void RegisterServiceLocatorAnalyzer( CompilationStartAnalysisContext context ) {
-
-			ImmutableHashSet<ITypeSymbol> disallowedTypes = GetDisallowedTypes( context.Compilation );
-			if( disallowedTypes.IsEmpty ) {
-				return;
-			}
-
-			AllowedTypeList allowedTypeList = AllowedTypeList.CreateFromAnalyzerOptions(
-				allowedListFileName: "OldAndBrokenServiceLocatorAllowedList.txt",
-				analyzerOptions: context.Options
-			);
-
-			TypeRuleSets typeRules = new( allowedTypeList, disallowedTypes );
-
-			context.RegisterOperationAction(
-				context => {
-					IInvocationOperation invocation = (IInvocationOperation)context.Operation;
-					AnalyzeMemberUsage( context, invocation.TargetMethod, typeRules );
-				},
-				OperationKind.Invocation
-			);
-
-			context.RegisterOperationAction(
-				context => {
-					IMethodReferenceOperation reference = (IMethodReferenceOperation)context.Operation;
-					AnalyzeMemberUsage( context, reference.Method, typeRules );
-				},
-				OperationKind.MethodReference
-			);
-
-			context.RegisterOperationAction(
-				context => {
-					IPropertyReferenceOperation reference = (IPropertyReferenceOperation)context.Operation;
-					AnalyzeMemberUsage( context, reference.Property, typeRules );
-				},
-				OperationKind.PropertyReference
-			);
-
-			context.RegisterSymbolAction(
-				ctx => PreventUnnecessaryAllowedListing( ctx, typeRules ),
-				SymbolKind.NamedType
-			);
-		}
-
-		private void AnalyzeMemberUsage(
-			OperationAnalysisContext context,
-			ISymbol member,
-			TypeRuleSets typeRules
-		) {
-
-			if( !typeRules.Disallowed.Contains( member.ContainingType ) ) {
-				return;
-			}
-
-			ISymbol caller = context.ContainingSymbol;
-
-			ImmutableArray<INamedTypeSymbol> callerContainingTypes = caller.GetAllContainingTypes();
-
-			// Allow the DI framework to call the disallowed types
-			if( callerContainingTypes.Any( Attributes.DIFramework.IsDefined ) ) {
-				return;
-			}
-
-			if( m_excludeKnownProblems ) {
-
-				// Allow the types listed in OldAndBrokenServiceLocatorAllowedList.txt
-				if( callerContainingTypes.Any( typeRules.Allowed.Contains ) ) {
-					return;
-				}
-			}
-
-			Diagnostic diagnostic = Diagnostic.Create(
-				Diagnostics.OldAndBrokenLocatorIsObsolete,
-				context.Operation.Syntax.GetLocation()
-			);
-
-			context.ReportDiagnostic( diagnostic );
-		}
-
-		private void PreventUnnecessaryAllowedListing(
-			SymbolAnalysisContext context,
-			TypeRuleSets typeRules
-		) {
-			if( !( context.Symbol is INamedTypeSymbol namedType ) ) {
-				return;
-			}
-
-			if( !typeRules.Allowed.Contains( namedType ) ) {
-				return;
-			}
-
-			Location? diagnosticLocation = null;
-			foreach( var syntaxRef in namedType.DeclaringSyntaxReferences ) {
-
-				TypeDeclarationSyntax? typeSyntax = syntaxRef.GetSyntax( context.CancellationToken ) as TypeDeclarationSyntax;
-				if( typeSyntax == null ) {
-					throw new InvalidOperationException( "Existing implementation assumed not null" );
-				}
-
-				diagnosticLocation = diagnosticLocation ?? typeSyntax.Identifier.GetLocation();
-
-				SemanticModel model = context.Compilation.GetSemanticModel( typeSyntax.SyntaxTree );
-
-				bool usesDisallowedTypes = typeSyntax
-					.DescendantNodes()
-					.OfType<IdentifierNameSyntax>()
-					.Any( syntax => IdentifierIsOfDisallowedType( model, typeRules.Disallowed, syntax, context.CancellationToken ) );
-
-				if( usesDisallowedTypes ) {
-					return;
-				}
-			}
-
-			if( diagnosticLocation != null ) {
-				typeRules.Allowed.ReportEntryAsUnnecesary(
-					entry: namedType,
-					location: diagnosticLocation,
-					report: context.ReportDiagnostic
-				);
-			}
-		}
-
-		private static bool IdentifierIsOfDisallowedType(
-			SemanticModel model,
-			ImmutableHashSet<ITypeSymbol> disallowedTypes,
-			IdentifierNameSyntax syntax,
-			CancellationToken cancellationToken
-		) {
-
-			ITypeSymbol? actualType = model.GetTypeInfo( syntax, cancellationToken ).Type;
-			if( actualType.IsNullOrErrorType() ) {
-				return false;
-			}
-
-			if( !disallowedTypes.Contains( actualType ) ) {
-				return false;
-			}
-
-			return true;
-		}
-
-		private ImmutableHashSet<ITypeSymbol> GetDisallowedTypes( Compilation compilation ) {
-
-			var builder = ImmutableHashSet.CreateBuilder<ITypeSymbol>( SymbolEqualityComparer.Default );
-
-			foreach( string metadataName in DisallowedTypeMetadataNames ) {
-
-				INamedTypeSymbol? factoryType = compilation.GetTypeByMetadataName( metadataName );
-				if( !factoryType.IsNullOrErrorType() ) {
-					builder.Add( factoryType );
-				}
-			}
-
-			return builder.ToImmutable();
-		}
-
-		private readonly record struct TypeRuleSets(
-			AllowedTypeList Allowed,
-			ImmutableHashSet<ITypeSymbol> Disallowed
-		);
-	}
-}
+using System.Collections.Immutable;
+using D2L.CodeStyle.Analyzers.Extensions;
+using D2L.CodeStyle.Analyzers.Helpers;
+using Microsoft.CodeAnalysis;
+using Microsoft.CodeAnalysis.CSharp;
+using Microsoft.CodeAnalysis.CSharp.Syntax;
+using Microsoft.CodeAnalysis.Diagnostics;
+using Microsoft.CodeAnalysis.Operations;
+
+namespace D2L.CodeStyle.Analyzers.ApiUsage.ServiceLocator {
+
+	[DiagnosticAnalyzer( LanguageNames.CSharp )]
+	public sealed class OldAndBrokenServiceLocatorAnalyzer : DiagnosticAnalyzer {
+
+		private static readonly ImmutableArray<string> DisallowedTypeMetadataNames = ImmutableArray.Create(
+				"D2L.LP.Extensibility.Activation.Domain.OldAndBrokenServiceLocator",
+				"D2L.LP.Extensibility.Activation.Domain.OldAndBrokenServiceLocatorFactory",
+				"D2L.LP.Extensibility.Activation.Domain.IObjectActivator",
+				"D2L.LP.Extensibility.Activation.Domain.ICustomObjectActivator",
+				"D2L.LP.Extensibility.Activation.Domain.Default.StaticDI.StaticDILocator"
+			);
+
+		public override ImmutableArray<DiagnosticDescriptor> SupportedDiagnostics => ImmutableArray.Create(
+			Diagnostics.OldAndBrokenLocatorIsObsolete,
+			Diagnostics.UnnecessaryAllowedListEntry
+		);
+
+		private readonly bool m_excludeKnownProblems;
+
+		public OldAndBrokenServiceLocatorAnalyzer() : this( excludeKnownProblemDlls: true ) { }
+
+		public OldAndBrokenServiceLocatorAnalyzer( bool excludeKnownProblemDlls ) {
+			m_excludeKnownProblems = excludeKnownProblemDlls;
+		}
+
+		public override void Initialize( AnalysisContext context ) {
+			context.EnableConcurrentExecution();
+			context.ConfigureGeneratedCodeAnalysis( GeneratedCodeAnalysisFlags.Analyze | GeneratedCodeAnalysisFlags.ReportDiagnostics );
+			context.RegisterCompilationStartAction( RegisterServiceLocatorAnalyzer );
+		}
+
+		public void RegisterServiceLocatorAnalyzer( CompilationStartAnalysisContext context ) {
+
+			ImmutableHashSet<ITypeSymbol> disallowedTypes = GetDisallowedTypes( context.Compilation );
+			if( disallowedTypes.IsEmpty ) {
+				return;
+			}
+
+			AllowedTypeList allowedTypeList = AllowedTypeList.CreateFromAnalyzerOptions(
+				allowedListFileName: "OldAndBrokenServiceLocatorAllowedList.txt",
+				analyzerOptions: context.Options
+			);
+
+			TypeRuleSets typeRules = new( allowedTypeList, disallowedTypes );
+
+			context.RegisterOperationAction(
+				context => {
+					IInvocationOperation invocation = (IInvocationOperation)context.Operation;
+					AnalyzeMemberUsage( context, invocation.TargetMethod, typeRules );
+				},
+				OperationKind.Invocation
+			);
+
+			context.RegisterOperationAction(
+				context => {
+					IMethodReferenceOperation reference = (IMethodReferenceOperation)context.Operation;
+					AnalyzeMemberUsage( context, reference.Method, typeRules );
+				},
+				OperationKind.MethodReference
+			);
+
+			context.RegisterOperationAction(
+				context => {
+					IPropertyReferenceOperation reference = (IPropertyReferenceOperation)context.Operation;
+					AnalyzeMemberUsage( context, reference.Property, typeRules );
+				},
+				OperationKind.PropertyReference
+			);
+
+			context.RegisterSymbolAction(
+				ctx => PreventUnnecessaryAllowedListing( ctx, typeRules ),
+				SymbolKind.NamedType
+			);
+		}
+
+		private void AnalyzeMemberUsage(
+			OperationAnalysisContext context,
+			ISymbol member,
+			TypeRuleSets typeRules
+		) {
+
+			if( !typeRules.Disallowed.Contains( member.ContainingType ) ) {
+				return;
+			}
+
+			ISymbol caller = context.ContainingSymbol;
+
+			ImmutableArray<INamedTypeSymbol> callerContainingTypes = caller.GetAllContainingTypes();
+
+			// Allow the DI framework to call the disallowed types
+			if( callerContainingTypes.Any( Attributes.DIFramework.IsDefined ) ) {
+				return;
+			}
+
+			if( m_excludeKnownProblems ) {
+
+				// Allow the types listed in OldAndBrokenServiceLocatorAllowedList.txt
+				if( callerContainingTypes.Any( typeRules.Allowed.Contains ) ) {
+					return;
+				}
+			}
+
+			Diagnostic diagnostic = Diagnostic.Create(
+				Diagnostics.OldAndBrokenLocatorIsObsolete,
+				context.Operation.Syntax.GetLocation()
+			);
+
+			context.ReportDiagnostic( diagnostic );
+		}
+
+		private void PreventUnnecessaryAllowedListing(
+			SymbolAnalysisContext context,
+			TypeRuleSets typeRules
+		) {
+			if( !( context.Symbol is INamedTypeSymbol namedType ) ) {
+				return;
+			}
+
+			if( !typeRules.Allowed.Contains( namedType ) ) {
+				return;
+			}
+
+			Location? diagnosticLocation = null;
+			foreach( var syntaxRef in namedType.DeclaringSyntaxReferences ) {
+
+				TypeDeclarationSyntax? typeSyntax = syntaxRef.GetSyntax( context.CancellationToken ) as TypeDeclarationSyntax;
+				if( typeSyntax == null ) {
+					throw new InvalidOperationException( "Existing implementation assumed not null" );
+				}
+
+				diagnosticLocation = diagnosticLocation ?? typeSyntax.Identifier.GetLocation();
+
+				SemanticModel model = context.Compilation.GetSemanticModel( typeSyntax.SyntaxTree );
+
+				bool usesDisallowedTypes = typeSyntax
+					.DescendantNodes()
+					.OfType<IdentifierNameSyntax>()
+					.Any( syntax => IdentifierIsOfDisallowedType( model, typeRules.Disallowed, syntax, context.CancellationToken ) );
+
+				if( usesDisallowedTypes ) {
+					return;
+				}
+			}
+
+			if( diagnosticLocation != null ) {
+				typeRules.Allowed.ReportEntryAsUnnecesary(
+					entry: namedType,
+					location: diagnosticLocation,
+					report: context.ReportDiagnostic
+				);
+			}
+		}
+
+		private static bool IdentifierIsOfDisallowedType(
+			SemanticModel model,
+			ImmutableHashSet<ITypeSymbol> disallowedTypes,
+			IdentifierNameSyntax syntax,
+			CancellationToken cancellationToken
+		) {
+
+			ITypeSymbol? actualType = model.GetTypeInfo( syntax, cancellationToken ).Type;
+			if( actualType.IsNullOrErrorType() ) {
+				return false;
+			}
+
+			if( !disallowedTypes.Contains( actualType ) ) {
+				return false;
+			}
+
+			return true;
+		}
+
+		private ImmutableHashSet<ITypeSymbol> GetDisallowedTypes( Compilation compilation ) {
+
+			var builder = ImmutableHashSet.CreateBuilder<ITypeSymbol>( SymbolEqualityComparer.Default );
+
+			foreach( string metadataName in DisallowedTypeMetadataNames ) {
+
+				INamedTypeSymbol? factoryType = compilation.GetTypeByMetadataName( metadataName );
+				if( !factoryType.IsNullOrErrorType() ) {
+					builder.Add( factoryType );
+				}
+			}
+
+			return builder.ToImmutable();
+		}
+
+		private readonly record struct TypeRuleSets(
+			AllowedTypeList Allowed,
+			ImmutableHashSet<ITypeSymbol> Disallowed
+		);
+	}
+}