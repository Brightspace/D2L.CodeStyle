--- conflicted
+++ resolved
@@ -1,110 +1,78 @@
-﻿using System.Collections.Immutable;
-using D2L.CodeStyle.Analyzers.Common;
-using Microsoft.CodeAnalysis;
-using Microsoft.CodeAnalysis.CSharp;
-using Microsoft.CodeAnalysis.CSharp.Syntax;
-using Microsoft.CodeAnalysis.Diagnostics;
-using Microsoft.CodeAnalysis.Text;
-
-namespace D2L.CodeStyle.Analyzers.UnsafeSingletons {
-	[DiagnosticAnalyzer( LanguageNames.CSharp )]
-	public sealed class UnsafeSingletonsAnalyzer : DiagnosticAnalyzer {
-		public override ImmutableArray<DiagnosticDescriptor> SupportedDiagnostics => ImmutableArray.Create(
-			Diagnostics.SingletonIsntImmutable 
-		);
-
-		private readonly MutabilityInspectionResultFormatter m_resultFormatter = new MutabilityInspectionResultFormatter();
-
-		public override void Initialize( AnalysisContext context ) {
-			context.RegisterCompilationStartAction( RegisterAnalysis );
-		}
-
-		private void RegisterAnalysis( CompilationStartAnalysisContext context ) {
-			var inspector = new MutabilityInspector(
-				context.Compilation,
-				new KnownImmutableTypes( context.Compilation.Assembly )
-			);
-
-			context.RegisterSyntaxNodeAction(
-				ctx => AnalyzeClass( ctx, inspector ),
-				SyntaxKind.ClassDeclaration
-			);
-		}
-
-		private void AnalyzeClass( SyntaxNodeAnalysisContext context, MutabilityInspector inspector ) {
-			var root = context.Node as ClassDeclarationSyntax;
-			if( root == null ) {
-				return;
-			}
-
-			var symbol = context.SemanticModel.GetDeclaredSymbol( root );
-			if( symbol == null ) {
-				return;
-			}
-
-			// skip classes not marked singleton
-			if( !inspector.IsTypeMarkedSingleton( symbol ) ) {
-				return;
-			}
-
-			var isMarkedImmutable = inspector.IsTypeMarkedImmutable( symbol );
-			if( !isMarkedImmutable ) {
-				var location = GetLocationOfClassIdentifierAndGenericParameters( root );
-				context.ReportDiagnostic( Diagnostic.Create(
-					Diagnostics.SingletonIsntImmutable,
-					location
-				) );
-<<<<<<< HEAD
-				return;
-			}
-
-			var flags = MutabilityInspectionFlags.Default 
-				| MutabilityInspectionFlags.AllowUnsealed // `symbol` is the concrete type
-				| MutabilityInspectionFlags.IgnoreImmutabilityAttribute; // we're _validating_ the attribute
-
-			var mutabilityResult = inspector.InspectType( symbol, flags );
-
-			if( hasAuditedAttribute || hasUnauditedAttribute ) {
-				if( !mutabilityResult.IsMutable ) {
-					context.ReportDiagnostic( Diagnostic.Create(
-						Diagnostics.UnnecessarySingletonAnnotation,
-						location,
-						hasAuditedAttribute ? "Singletons.Audited" : "Singletons.Unaudited",
-						symbol.GetFullTypeNameWithGenericArguments()
-					) );
-				}
-				return;
-			}
-
-			if( mutabilityResult.IsMutable ) {
-				var reason = m_resultFormatter.Format( mutabilityResult );
-				var diagnostic = Diagnostic.Create( 
-					Diagnostics.SingletonIsntImmutable, 
-					location, 
-					reason 
-				);
-				context.ReportDiagnostic( diagnostic );
-=======
->>>>>>> 7aacd823
-			}
-		}
-
-
-		private Location GetLocationOfClassIdentifierAndGenericParameters( ClassDeclarationSyntax decl ) {
-			var location = decl.Identifier.GetLocation();
-
-			if( decl.TypeParameterList != null ) {
-				location = Location.Create(
-					decl.SyntaxTree,
-					TextSpan.FromBounds(
-						location.SourceSpan.Start,
-						decl.TypeParameterList.GetLocation().SourceSpan.End
-					)
-				);
-			}
-
-
-			return location;
-		}
-	}
-}
+﻿using System.Collections.Immutable;
+using D2L.CodeStyle.Analyzers.Common;
+using Microsoft.CodeAnalysis;
+using Microsoft.CodeAnalysis.CSharp;
+using Microsoft.CodeAnalysis.CSharp.Syntax;
+using Microsoft.CodeAnalysis.Diagnostics;
+using Microsoft.CodeAnalysis.Text;
+
+namespace D2L.CodeStyle.Analyzers.UnsafeSingletons {
+	[DiagnosticAnalyzer( LanguageNames.CSharp )]
+	public sealed class UnsafeSingletonsAnalyzer : DiagnosticAnalyzer {
+		public override ImmutableArray<DiagnosticDescriptor> SupportedDiagnostics => ImmutableArray.Create(
+			Diagnostics.SingletonIsntImmutable 
+		);
+
+		private readonly MutabilityInspectionResultFormatter m_resultFormatter = new MutabilityInspectionResultFormatter();
+
+		public override void Initialize( AnalysisContext context ) {
+			context.RegisterCompilationStartAction( RegisterAnalysis );
+		}
+
+		private void RegisterAnalysis( CompilationStartAnalysisContext context ) {
+			var inspector = new MutabilityInspector(
+				context.Compilation,
+				new KnownImmutableTypes( context.Compilation.Assembly )
+			);
+
+			context.RegisterSyntaxNodeAction(
+				ctx => AnalyzeClass( ctx, inspector ),
+				SyntaxKind.ClassDeclaration
+			);
+		}
+
+		private void AnalyzeClass( SyntaxNodeAnalysisContext context, MutabilityInspector inspector ) {
+			var root = context.Node as ClassDeclarationSyntax;
+			if( root == null ) {
+				return;
+			}
+
+			var symbol = context.SemanticModel.GetDeclaredSymbol( root );
+			if( symbol == null ) {
+				return;
+			}
+
+			// skip classes not marked singleton
+			if( !inspector.IsTypeMarkedSingleton( symbol ) ) {
+				return;
+			}
+
+			var isMarkedImmutable = inspector.IsTypeMarkedImmutable( symbol );
+			if( !isMarkedImmutable ) {
+				var location = GetLocationOfClassIdentifierAndGenericParameters( root );
+				context.ReportDiagnostic( Diagnostic.Create(
+					Diagnostics.SingletonIsntImmutable,
+					location
+				) );
+			}
+		}
+
+
+		private Location GetLocationOfClassIdentifierAndGenericParameters( ClassDeclarationSyntax decl ) {
+			var location = decl.Identifier.GetLocation();
+
+			if( decl.TypeParameterList != null ) {
+				location = Location.Create(
+					decl.SyntaxTree,
+					TextSpan.FromBounds(
+						location.SourceSpan.Start,
+						decl.TypeParameterList.GetLocation().SourceSpan.End
+					)
+				);
+			}
+
+
+			return location;
+		}
+	}
+}