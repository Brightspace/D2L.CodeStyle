﻿using Microsoft.CodeAnalysis;

namespace D2L.CodeStyle.Analyzers {
	public static class Diagnostics {
		public static readonly DiagnosticDescriptor UnsafeStatic = new DiagnosticDescriptor(
			id: "D2L0002",
			title: "Ensure that static field is safe in undifferentiated servers.",
			messageFormat: "The static field or property '{0}' is unsafe because {1}.",
			category: "Safety",
			defaultSeverity: DiagnosticSeverity.Error,
			isEnabledByDefault: true,
			description: "Static fields should not have client-specific or mutable data, otherwise they will not be safe in undifferentiated servers."
		);

		public static readonly DiagnosticDescriptor ImmutableClassIsnt = new DiagnosticDescriptor(
			id: "D2L0003",
			title: "Classes marked as immutable should be immutable.",
			messageFormat: "This class is marked immutable, but it is not, because '{0}'. Check that all fields and properties are immutable.",
			category: "Safety",
			defaultSeverity: DiagnosticSeverity.Error,
			isEnabledByDefault: true,
			description: "Classes marked as immutable or that implement interfaces marked immutable should be immutable."
		);

		public static readonly DiagnosticDescriptor RpcContextFirstArgument = new DiagnosticDescriptor(
			id: "D2L0004",
			title: "RPCs must take an IRpcContext, IRpcPostContext or IRpcPostContextBase as their first argument",
			messageFormat: "RPCs must take an IRpcContext, IRpcPostContext or IRpcPostContextBase as their first argument",
			category: "Correctness",
			defaultSeverity: DiagnosticSeverity.Error,
			isEnabledByDefault: true,
			description: "RPCs must take an IRpcContext, IRpcPostContext or IRpcPostContextBase as their first argument"
		);

		public static readonly DiagnosticDescriptor RpcArgumentSortOrder = new DiagnosticDescriptor(
			id: "D2L0005",
			title: "Dependency-injected arguments in RPC methods must preceed other parameters (other than the first context argument)",
			messageFormat: "Dependency-injected arguments in RPC methods must preceed other parameters (other than the first context argument)",
			category: "Correctness",
			defaultSeverity: DiagnosticSeverity.Error,
			isEnabledByDefault: true,
			description: "Dependency-injected arguments in RPC methods must preceed other parameters (other than the first context argument)"
		);

		public static readonly DiagnosticDescriptor UnsafeSingletonRegistration = new DiagnosticDescriptor(
			id: "D2L0006",
			title: "Ensure that a singleton is safe in undifferentiated servers.",
			messageFormat: "The type '{0}' is not safe to register as a singleton, because it is not marked with [Immutable].",
			category: "Safety",
			defaultSeverity: DiagnosticSeverity.Info,
			isEnabledByDefault: true,
			description: "Singletons should be marked with the [Immutable] attribute."
		);

		public static readonly DiagnosticDescriptor UnnecessaryStaticAnnotation = new DiagnosticDescriptor(
			id: "D2L0007",
			title: "Unnecessary static annotations should be removed to keep the code base clean",
			messageFormat: "The {0} annotation is not necessary because {1} is immutable. Please remove this attribute to keep our code base clean.",
			category: "Cleanliness",
			defaultSeverity: DiagnosticSeverity.Info,
			isEnabledByDefault: true,
			description: "Unnecessary static annotations should be removed to keep the code base clean"
		);

		public static readonly DiagnosticDescriptor ConflictingStaticAnnotation = new DiagnosticDescriptor(
			id: "D2L0008",
			title: "Statics.Audited and Statics.Unaudited are mutually exclusive",
			messageFormat: "Statics.Audited and Statics.Unaudited are mutually exclusive. Remove at least one of them.",
			category: "Correctness",
			defaultSeverity: DiagnosticSeverity.Error,
			isEnabledByDefault: true,
			description: "Statics.Audited and Statics.Unaudited are mutually exclusive. Remove at least one of them."
		);

		public static readonly DiagnosticDescriptor OldAndBrokenLocatorIsObsolete = new DiagnosticDescriptor(
			id: "D2L0009",
			title: "OldAndBrokenServiceLocator should be avoided.  Use dependency injection instead.",
			messageFormat: "OldAndBrokenServiceLocator should be avoided.  Use dependency injection instead.",
			category: "Correctness",
			defaultSeverity: DiagnosticSeverity.Error,
			isEnabledByDefault: true,
			description: "OldAndBrokenServiceLocator should be avoided.  Use dependency injection instead."
		);

		public static readonly DiagnosticDescriptor NullPassedToNotNullParameter = new DiagnosticDescriptor(
			id: "D2L0010",
			title: "Parameter cannot be passed with a null value.",
			messageFormat: "Parameter \"{0}\" cannot be passed a null value",
			category: "Safety",
			defaultSeverity: DiagnosticSeverity.Error,
			isEnabledByDefault: true,
			description: "The method being called has declared that this parameter cannot receive null, but a null value is being passed."
		);

		public static readonly DiagnosticDescriptor SingletonRegistrationTypeUnknown = new DiagnosticDescriptor(
			id: "D2L0011",
			title: "Unable to resolve the concrete or plugin type for this registration.",
			messageFormat: "Unable to determine the concrete or plugin type for this registration; please make sure to reference the type's assembly.",
			category: "Safety",
			defaultSeverity: DiagnosticSeverity.Error,
			isEnabledByDefault: true,
			description: "Singleton registrations must be known at compile-time; please make sure to reference the type's assembly."
		);

		public static readonly DiagnosticDescriptor RegistrationKindUnknown = new DiagnosticDescriptor(
			id: "D2L0012",
			title: "Unable to determine the kind of dependency registration attempted.",
			messageFormat: "The attempted DI registration is not known to our analysis or there was an error analyzing it. This is mostly likely because the ObjectScope is being passed as a variable, or this is a new kind of registration and needs to be handled.",
			category: "Safety",
			defaultSeverity: DiagnosticSeverity.Error,
			isEnabledByDefault: true,
			description: "All DI registrations must be known to static analyzers, to allow for thorough analysis."
		);

		public static readonly DiagnosticDescriptor ClassShouldBeSealed = new DiagnosticDescriptor(
			id: "D2L0013",
			title: "Non-public class should be sealed because it doesn't have any subtypes.",
			messageFormat: "Non-public class should be sealed because it doesn't have any subtypes.",
			category: "Style",
			defaultSeverity: DiagnosticSeverity.Info,
			isEnabledByDefault: true,
			description: "Non-public class should be sealed because it doesn't have any subtypes."
		);

		public static readonly DiagnosticDescriptor SingletonIsntImmutable = new DiagnosticDescriptor(
			id: "D2L0014",
			title: "Classes marked as a singleton should be immutable.",
			messageFormat: "This class is marked as a singleton, but it is not marked immutable.",
			category: "Safety",
			defaultSeverity: DiagnosticSeverity.Error,
			isEnabledByDefault: true,
			description: "Classes marked as singleton or that implement interfaces marked as a singleton should be marked immutable."
		);

		public static readonly DiagnosticDescriptor SingletonLocatorMisuse = new DiagnosticDescriptor(
			id: "D2L0017",
			title: "Can only use OldAndBrokenSingletonLocator to inject interfaces with the [Singleton] attribute",
			messageFormat: "Cannot use OldAndBrokenSingletonLocator to inject {0} because it lacks the [Singleton] attribute",
			category: "Correctness",
			defaultSeverity: DiagnosticSeverity.Error,
			isEnabledByDefault: true,
			description: "Can only use OldAndBrokenSingletonLocator to inject interfaces with the [Singleton] attribute"
		);

		public static readonly DiagnosticDescriptor DangerousMethodsShouldBeAvoided = new DiagnosticDescriptor(
			id: "D2L0018",
			title: "Avoid using dangerous methods",
			messageFormat: "Should not use {0} because it's considered dangerous",
			category: "Safety",
			defaultSeverity: DiagnosticSeverity.Error,
			isEnabledByDefault: true,
			description: "Avoid using of dangerous methods"
		);

		public static readonly DiagnosticDescriptor AttributeRegistrationMismatch = new DiagnosticDescriptor(
			id: "D2L0019",
			title: "Singleton attribute cannot appear on non-singleton object scopes.",
			messageFormat: "The type '{0}' is marked as [Singleton] but is registered with a conflicting object scope.",
			category: "Safety",
			defaultSeverity: DiagnosticSeverity.Error,
			isEnabledByDefault: true,
			description: "Non-Singletons should not be marked with the [Singleton] attribute."
		);

		public static readonly DiagnosticDescriptor InvalidLaunchDarklyFeatureDefinition = new DiagnosticDescriptor(
			id: "D2L0021",
			title: "Launch Darkly feature definitions are limited to support types",
			messageFormat: "Invalid feature flag value type: {0}",
			category: "Correctness",
			defaultSeverity: DiagnosticSeverity.Error,
			isEnabledByDefault: true,
			description: "Must be one of: bool, int, float, string"
		);

		public static readonly DiagnosticDescriptor InvalidUnauditedReasonInImmutable = new DiagnosticDescriptor(
			id: "D2L0023",
			title: "Immutability exceptions must be a subset of containing type's",
			messageFormat: "One or more members on this type have unaudited reasons that are not excepted. Resolve the Unaudited members or add {{ {0} }} to the type's immutable exceptions.",
			category: "Safety",
			defaultSeverity: DiagnosticSeverity.Error,
			isEnabledByDefault: true,
			description: "Type's members' allowed and used unaudited reasons must be a subset of the type's immutable exceptions."
		);

		public static readonly DiagnosticDescriptor ImmutableExceptionInheritanceIsInvalid = new DiagnosticDescriptor(
			id: "D2L0024",
			title: "Immutable exceptions are not valid for this type.",
			messageFormat: "This type is marked immutable, but it has more permissive immutability than its base type '{0}'.",
			category: "Safety",
			defaultSeverity: DiagnosticSeverity.Error,
			isEnabledByDefault: true,
			description: "Immutable exceptions must be a subset of all parent types' exceptions."
		);

		public static readonly DiagnosticDescriptor ObsoleteJsonParamBinder = new DiagnosticDescriptor(
			id: "D2L0025",
			title: "Use the new JsonConvertParameterBinder instead",
			messageFormat: "Should not use JsonParamBinder because it is obsolete",
			category: "Correctness",
			defaultSeverity: DiagnosticSeverity.Error,
			isEnabledByDefault: true,
			description: "JsonParamBinder uses the custom D2L JSON framework, so use JsonConvertParameterBinder (which uses Newtonsoft.Json) instead."
		);

		public static readonly DiagnosticDescriptor ImmutableGenericAttributeInWrongAssembly = new DiagnosticDescriptor(
			id: "D2L0026",
			title: "Cannot apply ImmutableGeneric for the given type.",
			messageFormat: "Cannot apply ImmutableGeneric for the type '{0}'.",
			category: "Correctness",
			defaultSeverity: DiagnosticSeverity.Error,
			isEnabledByDefault: true,
			description: "ImmutableGeneric can only be applied in an assembly where the generic type definition or one of its type arguments is declared."
		);

		public static readonly DiagnosticDescriptor ImmutableGenericAttributeAppliedToNonGenericType = new DiagnosticDescriptor(
			id: "D2L0027",
			title: "Cannot apply ImmutableGeneric for a non-generic type.",
			messageFormat: "Cannot apply ImmutableGeneric for the non-generic type '{0}'.",
			category: "Correctness",
			defaultSeverity: DiagnosticSeverity.Error,
			isEnabledByDefault: true,
			description: "ImmutableGeneric can only be applied to generic types."
		);

		public static readonly DiagnosticDescriptor ImmutableGenericAttributeAppliedToOpenGenericType = new DiagnosticDescriptor(
			id: "D2L0028",
			title: "Cannot apply ImmutableGeneric for an open generic type.",
			messageFormat: "Cannot apply ImmutableGeneric for the open generic type '{0}'.",
			category: "Correctness",
			defaultSeverity: DiagnosticSeverity.Error,
			isEnabledByDefault: true,
			description: "ImmutableGeneric can only be applied to closed (fully bound) generic types."
		);

		public static readonly DiagnosticDescriptor DontUseImmutableArrayConstructor = new DiagnosticDescriptor(
			id: "D2L0029",
			title: "Don't use the default constructor for ImmutableArray<T>",
			messageFormat: "The default constructor for ImmutableArray<T> doesn't correctly initialize the object and leads to runtime errors. Use ImmutableArray<T>.Empty for empty arrays, ImmutableArray.Create() for simple cases and ImmutableArray.Builder<T> for more complicated cases.",
			category: "Correctness",
			defaultSeverity: DiagnosticSeverity.Error,
			isEnabledByDefault: true,
			description: "The default constructor for ImmutableArray<T> doesn't correctly initialize the object and leads to runtime errors. Use ImmutableArray<T>.Empty for empty arrays, ImmutableArray.Create() for simple cases and ImmutableArray.Builder<T> for more complicated cases."
		);

		public static readonly DiagnosticDescriptor UnnecessaryMutabilityAnnotation = new DiagnosticDescriptor(
			id: "D2L0030",
			title: "Unnecessary mutability annotation should be removed to keep the code base clean",
			messageFormat: "The {0} annotation is not necessary because {1} is immutable. Please remove this attribute to keep our code base clean.",
			category: "Cleanliness",
			defaultSeverity: DiagnosticSeverity.Info,
			isEnabledByDefault: true,
			description: "Unnecessary mutability annotations should be removed to keep the code base clean"
		);

		public static readonly DiagnosticDescriptor DangerousUsageOfCorsHeaderAppender = new DiagnosticDescriptor(
			id: "D2L0031",
			title: "ICorsHeaderAppender should not be used, as it can introduce security vulnerabilities.",
			messageFormat: "ICorsHeaderAppender should not be used, as it can introduce security vulnerabilities.",
			category: "Safety",
			defaultSeverity: DiagnosticSeverity.Error,
			isEnabledByDefault: true,
			description: "ICorsHeaderAppender should not be used, as it can introduce security vulnerabilities."
		);

		public static readonly DiagnosticDescriptor TooManyUnnamedArgs = new DiagnosticDescriptor(
			id: "D2L0032",
			title: "There are a lot of arguments here. Please use named arguments for readability.",
			messageFormat: "There are a lot of arguments here. Please use named arguments for readability.",
			category: "Readability",
			defaultSeverity: DiagnosticSeverity.Error,
			isEnabledByDefault: true,
			description: "There are a lot of arguments here. Please use named arguments for readability."
		);

		public static readonly DiagnosticDescriptor LiteralArgShouldBeNamed = new DiagnosticDescriptor(
			id: "D2L0033",
			title: "Literal arguments should be named for readability.",
			messageFormat: "The argument for the {0} parameter is a literal expression. It's often hard to tell what the parameter for the argument is at the call-site in this case. Please use a named argument for readability.",
			category: "Readability",
			defaultSeverity: DiagnosticSeverity.Info,
			isEnabledByDefault: true,
			description: "Literal arguments should be named for readability."
		);

		public static readonly DiagnosticDescriptor ArgumentsWithInterchangableTypesShouldBeNamed = new DiagnosticDescriptor(
			id: "D2L0034",
			title: "Arguments that map to parameters with interchangable types should be named.",
			messageFormat: "The parameters {0} and {1} have interchangable types. There is a risk of not passing arguments to the right parameters. Please use named arguments for readability.",
			category: "Readability",
			defaultSeverity: DiagnosticSeverity.Info,
			isEnabledByDefault: true,
			description: "Arguments that map to parameters with interchangable types should be named."
		);

		public static readonly DiagnosticDescriptor SingletonDependencyHasCustomerState = new DiagnosticDescriptor(
			id: "D2L0035",
			title: "Singleton holding a dependency containing customer state.",
			messageFormat: "This class is marked as a singleton and holds a dependency with customer state.",
			category: "Safety",
			defaultSeverity: DiagnosticSeverity.Error,
			isEnabledByDefault: true,
			description: "Classes marked as singleton or that implement interfaces marked as a singleton cannot hold dependencies with customer state."
	   );

		public static readonly DiagnosticDescriptor PublicClassHasHiddenCustomerState = new DiagnosticDescriptor(
			id: "D2L0036",
			title: "Missing CustomerState attribute.",
			messageFormat: "Public class holding private customer state dependency.",
			category: "Safety",
			defaultSeverity: DiagnosticSeverity.Error,
			isEnabledByDefault: true,
			description: "Classes visible to singletons that are not public but contain dependencies that have customer state must be marked with [CustomerState] to facilitate cross-assembly analysis."
	   );

		public static readonly DiagnosticDescriptor GenericArgumentImmutableMustBeApplied = new DiagnosticDescriptor(
			id: "D2L0037",
			title: "Missing immutability attribute.",
			messageFormat: "Generic argument must be marked immutable.",
			category: "Safety",
			defaultSeverity: DiagnosticSeverity.Error,
			isEnabledByDefault: true,
			description: "Either an interface, base class or constraint indicates the generic argument must be immutable. Add [Immutable] to the generic argument in the class definintion."
	   );

		public static readonly DiagnosticDescriptor GenericArgumentTypeMustBeImmutable = new DiagnosticDescriptor(
			id: "D2L0038",
			title: "Declared type is not immutable.",
			messageFormat: "Generic argument type '{0}' must be marked with [Immutable].",
			category: "Safety",
			defaultSeverity: DiagnosticSeverity.Error,
			isEnabledByDefault: true,
			description: "A generic argument is marked [Immutable] but the type supplied was not immutable."
	   );

		public static readonly DiagnosticDescriptor DangerousPropertiesShouldBeAvoided = new DiagnosticDescriptor(
			id: "D2L0039",
			title: "Avoid using dangerous properties",
			messageFormat: "Should not use {0} because it's considered dangerous",
			category: "Safety",
			defaultSeverity: DiagnosticSeverity.Error,
			isEnabledByDefault: true,
			description: "Avoid using of dangerous properties"
		);

		public static readonly DiagnosticDescriptor MissingTransitiveImmutableAttribute = new DiagnosticDescriptor(
			id: "D2L0040",
			title: "Missing an explicit transitive [Immutable] attribute",
			messageFormat: "{0} should be [Immutable] because the {1} {2} is.",
			category: "",
			defaultSeverity: DiagnosticSeverity.Error,
			isEnabledByDefault: true,
			description: "The implications of [Immutable] apply transitively to derived classes and interface implementations. We require that [Immutable] is explicity applied transitively for clarity and simplicity."
		);

<<<<<<< HEAD
		public static readonly DiagnosticDescriptor MustReferenceAnnotations = new DiagnosticDescriptor(
			id: "D2L0041",
			title: "To use D2L.CodeStyle.Analyzers you must also reference the assembly D2L.CodeStyle.Annotations",
			messageFormat: "To use D2L.CodeStyle.Analyzers you must also reference the assembly D2L.CodeStyle.Annotations",
			category: "Build",
			defaultSeverity: DiagnosticSeverity.Error,
			isEnabledByDefault: true,
			description: "To use D2L.CodeStyle.Analyzers you must also reference the assembly D2L.CodeStyle.Annotations"
		);
=======
		public static readonly DiagnosticDescriptor EventHandlerBlacklisted = new DiagnosticDescriptor(
			id: "D2L0041",
			title: "Blacklisted Event Handler",
			messageFormat: "Event handlers of type {0} have been blacklisted",
			category: "Safety",
			defaultSeverity: DiagnosticSeverity.Error,
			isEnabledByDefault: true,
			description: "This event type no longer supports event handlers."
		);

>>>>>>> 01f77318
	}
}
<|MERGE_RESOLUTION|>--- conflicted
+++ resolved
@@ -1,378 +1,375 @@
-﻿using Microsoft.CodeAnalysis;
-
-namespace D2L.CodeStyle.Analyzers {
-	public static class Diagnostics {
-		public static readonly DiagnosticDescriptor UnsafeStatic = new DiagnosticDescriptor(
-			id: "D2L0002",
-			title: "Ensure that static field is safe in undifferentiated servers.",
-			messageFormat: "The static field or property '{0}' is unsafe because {1}.",
-			category: "Safety",
-			defaultSeverity: DiagnosticSeverity.Error,
-			isEnabledByDefault: true,
-			description: "Static fields should not have client-specific or mutable data, otherwise they will not be safe in undifferentiated servers."
-		);
-
-		public static readonly DiagnosticDescriptor ImmutableClassIsnt = new DiagnosticDescriptor(
-			id: "D2L0003",
-			title: "Classes marked as immutable should be immutable.",
-			messageFormat: "This class is marked immutable, but it is not, because '{0}'. Check that all fields and properties are immutable.",
-			category: "Safety",
-			defaultSeverity: DiagnosticSeverity.Error,
-			isEnabledByDefault: true,
-			description: "Classes marked as immutable or that implement interfaces marked immutable should be immutable."
-		);
-
-		public static readonly DiagnosticDescriptor RpcContextFirstArgument = new DiagnosticDescriptor(
-			id: "D2L0004",
-			title: "RPCs must take an IRpcContext, IRpcPostContext or IRpcPostContextBase as their first argument",
-			messageFormat: "RPCs must take an IRpcContext, IRpcPostContext or IRpcPostContextBase as their first argument",
-			category: "Correctness",
-			defaultSeverity: DiagnosticSeverity.Error,
-			isEnabledByDefault: true,
-			description: "RPCs must take an IRpcContext, IRpcPostContext or IRpcPostContextBase as their first argument"
-		);
-
-		public static readonly DiagnosticDescriptor RpcArgumentSortOrder = new DiagnosticDescriptor(
-			id: "D2L0005",
-			title: "Dependency-injected arguments in RPC methods must preceed other parameters (other than the first context argument)",
-			messageFormat: "Dependency-injected arguments in RPC methods must preceed other parameters (other than the first context argument)",
-			category: "Correctness",
-			defaultSeverity: DiagnosticSeverity.Error,
-			isEnabledByDefault: true,
-			description: "Dependency-injected arguments in RPC methods must preceed other parameters (other than the first context argument)"
-		);
-
-		public static readonly DiagnosticDescriptor UnsafeSingletonRegistration = new DiagnosticDescriptor(
-			id: "D2L0006",
-			title: "Ensure that a singleton is safe in undifferentiated servers.",
-			messageFormat: "The type '{0}' is not safe to register as a singleton, because it is not marked with [Immutable].",
-			category: "Safety",
-			defaultSeverity: DiagnosticSeverity.Info,
-			isEnabledByDefault: true,
-			description: "Singletons should be marked with the [Immutable] attribute."
-		);
-
-		public static readonly DiagnosticDescriptor UnnecessaryStaticAnnotation = new DiagnosticDescriptor(
-			id: "D2L0007",
-			title: "Unnecessary static annotations should be removed to keep the code base clean",
-			messageFormat: "The {0} annotation is not necessary because {1} is immutable. Please remove this attribute to keep our code base clean.",
-			category: "Cleanliness",
-			defaultSeverity: DiagnosticSeverity.Info,
-			isEnabledByDefault: true,
-			description: "Unnecessary static annotations should be removed to keep the code base clean"
-		);
-
-		public static readonly DiagnosticDescriptor ConflictingStaticAnnotation = new DiagnosticDescriptor(
-			id: "D2L0008",
-			title: "Statics.Audited and Statics.Unaudited are mutually exclusive",
-			messageFormat: "Statics.Audited and Statics.Unaudited are mutually exclusive. Remove at least one of them.",
-			category: "Correctness",
-			defaultSeverity: DiagnosticSeverity.Error,
-			isEnabledByDefault: true,
-			description: "Statics.Audited and Statics.Unaudited are mutually exclusive. Remove at least one of them."
-		);
-
-		public static readonly DiagnosticDescriptor OldAndBrokenLocatorIsObsolete = new DiagnosticDescriptor(
-			id: "D2L0009",
-			title: "OldAndBrokenServiceLocator should be avoided.  Use dependency injection instead.",
-			messageFormat: "OldAndBrokenServiceLocator should be avoided.  Use dependency injection instead.",
-			category: "Correctness",
-			defaultSeverity: DiagnosticSeverity.Error,
-			isEnabledByDefault: true,
-			description: "OldAndBrokenServiceLocator should be avoided.  Use dependency injection instead."
-		);
-
-		public static readonly DiagnosticDescriptor NullPassedToNotNullParameter = new DiagnosticDescriptor(
-			id: "D2L0010",
-			title: "Parameter cannot be passed with a null value.",
-			messageFormat: "Parameter \"{0}\" cannot be passed a null value",
-			category: "Safety",
-			defaultSeverity: DiagnosticSeverity.Error,
-			isEnabledByDefault: true,
-			description: "The method being called has declared that this parameter cannot receive null, but a null value is being passed."
-		);
-
-		public static readonly DiagnosticDescriptor SingletonRegistrationTypeUnknown = new DiagnosticDescriptor(
-			id: "D2L0011",
-			title: "Unable to resolve the concrete or plugin type for this registration.",
-			messageFormat: "Unable to determine the concrete or plugin type for this registration; please make sure to reference the type's assembly.",
-			category: "Safety",
-			defaultSeverity: DiagnosticSeverity.Error,
-			isEnabledByDefault: true,
-			description: "Singleton registrations must be known at compile-time; please make sure to reference the type's assembly."
-		);
-
-		public static readonly DiagnosticDescriptor RegistrationKindUnknown = new DiagnosticDescriptor(
-			id: "D2L0012",
-			title: "Unable to determine the kind of dependency registration attempted.",
-			messageFormat: "The attempted DI registration is not known to our analysis or there was an error analyzing it. This is mostly likely because the ObjectScope is being passed as a variable, or this is a new kind of registration and needs to be handled.",
-			category: "Safety",
-			defaultSeverity: DiagnosticSeverity.Error,
-			isEnabledByDefault: true,
-			description: "All DI registrations must be known to static analyzers, to allow for thorough analysis."
-		);
-
-		public static readonly DiagnosticDescriptor ClassShouldBeSealed = new DiagnosticDescriptor(
-			id: "D2L0013",
-			title: "Non-public class should be sealed because it doesn't have any subtypes.",
-			messageFormat: "Non-public class should be sealed because it doesn't have any subtypes.",
-			category: "Style",
-			defaultSeverity: DiagnosticSeverity.Info,
-			isEnabledByDefault: true,
-			description: "Non-public class should be sealed because it doesn't have any subtypes."
-		);
-
-		public static readonly DiagnosticDescriptor SingletonIsntImmutable = new DiagnosticDescriptor(
-			id: "D2L0014",
-			title: "Classes marked as a singleton should be immutable.",
-			messageFormat: "This class is marked as a singleton, but it is not marked immutable.",
-			category: "Safety",
-			defaultSeverity: DiagnosticSeverity.Error,
-			isEnabledByDefault: true,
-			description: "Classes marked as singleton or that implement interfaces marked as a singleton should be marked immutable."
-		);
-
-		public static readonly DiagnosticDescriptor SingletonLocatorMisuse = new DiagnosticDescriptor(
-			id: "D2L0017",
-			title: "Can only use OldAndBrokenSingletonLocator to inject interfaces with the [Singleton] attribute",
-			messageFormat: "Cannot use OldAndBrokenSingletonLocator to inject {0} because it lacks the [Singleton] attribute",
-			category: "Correctness",
-			defaultSeverity: DiagnosticSeverity.Error,
-			isEnabledByDefault: true,
-			description: "Can only use OldAndBrokenSingletonLocator to inject interfaces with the [Singleton] attribute"
-		);
-
-		public static readonly DiagnosticDescriptor DangerousMethodsShouldBeAvoided = new DiagnosticDescriptor(
-			id: "D2L0018",
-			title: "Avoid using dangerous methods",
-			messageFormat: "Should not use {0} because it's considered dangerous",
-			category: "Safety",
-			defaultSeverity: DiagnosticSeverity.Error,
-			isEnabledByDefault: true,
-			description: "Avoid using of dangerous methods"
-		);
-
-		public static readonly DiagnosticDescriptor AttributeRegistrationMismatch = new DiagnosticDescriptor(
-			id: "D2L0019",
-			title: "Singleton attribute cannot appear on non-singleton object scopes.",
-			messageFormat: "The type '{0}' is marked as [Singleton] but is registered with a conflicting object scope.",
-			category: "Safety",
-			defaultSeverity: DiagnosticSeverity.Error,
-			isEnabledByDefault: true,
-			description: "Non-Singletons should not be marked with the [Singleton] attribute."
-		);
-
-		public static readonly DiagnosticDescriptor InvalidLaunchDarklyFeatureDefinition = new DiagnosticDescriptor(
-			id: "D2L0021",
-			title: "Launch Darkly feature definitions are limited to support types",
-			messageFormat: "Invalid feature flag value type: {0}",
-			category: "Correctness",
-			defaultSeverity: DiagnosticSeverity.Error,
-			isEnabledByDefault: true,
-			description: "Must be one of: bool, int, float, string"
-		);
-
-		public static readonly DiagnosticDescriptor InvalidUnauditedReasonInImmutable = new DiagnosticDescriptor(
-			id: "D2L0023",
-			title: "Immutability exceptions must be a subset of containing type's",
-			messageFormat: "One or more members on this type have unaudited reasons that are not excepted. Resolve the Unaudited members or add {{ {0} }} to the type's immutable exceptions.",
-			category: "Safety",
-			defaultSeverity: DiagnosticSeverity.Error,
-			isEnabledByDefault: true,
-			description: "Type's members' allowed and used unaudited reasons must be a subset of the type's immutable exceptions."
-		);
-
-		public static readonly DiagnosticDescriptor ImmutableExceptionInheritanceIsInvalid = new DiagnosticDescriptor(
-			id: "D2L0024",
-			title: "Immutable exceptions are not valid for this type.",
-			messageFormat: "This type is marked immutable, but it has more permissive immutability than its base type '{0}'.",
-			category: "Safety",
-			defaultSeverity: DiagnosticSeverity.Error,
-			isEnabledByDefault: true,
-			description: "Immutable exceptions must be a subset of all parent types' exceptions."
-		);
-
-		public static readonly DiagnosticDescriptor ObsoleteJsonParamBinder = new DiagnosticDescriptor(
-			id: "D2L0025",
-			title: "Use the new JsonConvertParameterBinder instead",
-			messageFormat: "Should not use JsonParamBinder because it is obsolete",
-			category: "Correctness",
-			defaultSeverity: DiagnosticSeverity.Error,
-			isEnabledByDefault: true,
-			description: "JsonParamBinder uses the custom D2L JSON framework, so use JsonConvertParameterBinder (which uses Newtonsoft.Json) instead."
-		);
-
-		public static readonly DiagnosticDescriptor ImmutableGenericAttributeInWrongAssembly = new DiagnosticDescriptor(
-			id: "D2L0026",
-			title: "Cannot apply ImmutableGeneric for the given type.",
-			messageFormat: "Cannot apply ImmutableGeneric for the type '{0}'.",
-			category: "Correctness",
-			defaultSeverity: DiagnosticSeverity.Error,
-			isEnabledByDefault: true,
-			description: "ImmutableGeneric can only be applied in an assembly where the generic type definition or one of its type arguments is declared."
-		);
-
-		public static readonly DiagnosticDescriptor ImmutableGenericAttributeAppliedToNonGenericType = new DiagnosticDescriptor(
-			id: "D2L0027",
-			title: "Cannot apply ImmutableGeneric for a non-generic type.",
-			messageFormat: "Cannot apply ImmutableGeneric for the non-generic type '{0}'.",
-			category: "Correctness",
-			defaultSeverity: DiagnosticSeverity.Error,
-			isEnabledByDefault: true,
-			description: "ImmutableGeneric can only be applied to generic types."
-		);
-
-		public static readonly DiagnosticDescriptor ImmutableGenericAttributeAppliedToOpenGenericType = new DiagnosticDescriptor(
-			id: "D2L0028",
-			title: "Cannot apply ImmutableGeneric for an open generic type.",
-			messageFormat: "Cannot apply ImmutableGeneric for the open generic type '{0}'.",
-			category: "Correctness",
-			defaultSeverity: DiagnosticSeverity.Error,
-			isEnabledByDefault: true,
-			description: "ImmutableGeneric can only be applied to closed (fully bound) generic types."
-		);
-
-		public static readonly DiagnosticDescriptor DontUseImmutableArrayConstructor = new DiagnosticDescriptor(
-			id: "D2L0029",
-			title: "Don't use the default constructor for ImmutableArray<T>",
-			messageFormat: "The default constructor for ImmutableArray<T> doesn't correctly initialize the object and leads to runtime errors. Use ImmutableArray<T>.Empty for empty arrays, ImmutableArray.Create() for simple cases and ImmutableArray.Builder<T> for more complicated cases.",
-			category: "Correctness",
-			defaultSeverity: DiagnosticSeverity.Error,
-			isEnabledByDefault: true,
-			description: "The default constructor for ImmutableArray<T> doesn't correctly initialize the object and leads to runtime errors. Use ImmutableArray<T>.Empty for empty arrays, ImmutableArray.Create() for simple cases and ImmutableArray.Builder<T> for more complicated cases."
-		);
-
-		public static readonly DiagnosticDescriptor UnnecessaryMutabilityAnnotation = new DiagnosticDescriptor(
-			id: "D2L0030",
-			title: "Unnecessary mutability annotation should be removed to keep the code base clean",
-			messageFormat: "The {0} annotation is not necessary because {1} is immutable. Please remove this attribute to keep our code base clean.",
-			category: "Cleanliness",
-			defaultSeverity: DiagnosticSeverity.Info,
-			isEnabledByDefault: true,
-			description: "Unnecessary mutability annotations should be removed to keep the code base clean"
-		);
-
-		public static readonly DiagnosticDescriptor DangerousUsageOfCorsHeaderAppender = new DiagnosticDescriptor(
-			id: "D2L0031",
-			title: "ICorsHeaderAppender should not be used, as it can introduce security vulnerabilities.",
-			messageFormat: "ICorsHeaderAppender should not be used, as it can introduce security vulnerabilities.",
-			category: "Safety",
-			defaultSeverity: DiagnosticSeverity.Error,
-			isEnabledByDefault: true,
-			description: "ICorsHeaderAppender should not be used, as it can introduce security vulnerabilities."
-		);
-
-		public static readonly DiagnosticDescriptor TooManyUnnamedArgs = new DiagnosticDescriptor(
-			id: "D2L0032",
-			title: "There are a lot of arguments here. Please use named arguments for readability.",
-			messageFormat: "There are a lot of arguments here. Please use named arguments for readability.",
-			category: "Readability",
-			defaultSeverity: DiagnosticSeverity.Error,
-			isEnabledByDefault: true,
-			description: "There are a lot of arguments here. Please use named arguments for readability."
-		);
-
-		public static readonly DiagnosticDescriptor LiteralArgShouldBeNamed = new DiagnosticDescriptor(
-			id: "D2L0033",
-			title: "Literal arguments should be named for readability.",
-			messageFormat: "The argument for the {0} parameter is a literal expression. It's often hard to tell what the parameter for the argument is at the call-site in this case. Please use a named argument for readability.",
-			category: "Readability",
-			defaultSeverity: DiagnosticSeverity.Info,
-			isEnabledByDefault: true,
-			description: "Literal arguments should be named for readability."
-		);
-
-		public static readonly DiagnosticDescriptor ArgumentsWithInterchangableTypesShouldBeNamed = new DiagnosticDescriptor(
-			id: "D2L0034",
-			title: "Arguments that map to parameters with interchangable types should be named.",
-			messageFormat: "The parameters {0} and {1} have interchangable types. There is a risk of not passing arguments to the right parameters. Please use named arguments for readability.",
-			category: "Readability",
-			defaultSeverity: DiagnosticSeverity.Info,
-			isEnabledByDefault: true,
-			description: "Arguments that map to parameters with interchangable types should be named."
-		);
-
-		public static readonly DiagnosticDescriptor SingletonDependencyHasCustomerState = new DiagnosticDescriptor(
-			id: "D2L0035",
-			title: "Singleton holding a dependency containing customer state.",
-			messageFormat: "This class is marked as a singleton and holds a dependency with customer state.",
-			category: "Safety",
-			defaultSeverity: DiagnosticSeverity.Error,
-			isEnabledByDefault: true,
-			description: "Classes marked as singleton or that implement interfaces marked as a singleton cannot hold dependencies with customer state."
-	   );
-
-		public static readonly DiagnosticDescriptor PublicClassHasHiddenCustomerState = new DiagnosticDescriptor(
-			id: "D2L0036",
-			title: "Missing CustomerState attribute.",
-			messageFormat: "Public class holding private customer state dependency.",
-			category: "Safety",
-			defaultSeverity: DiagnosticSeverity.Error,
-			isEnabledByDefault: true,
-			description: "Classes visible to singletons that are not public but contain dependencies that have customer state must be marked with [CustomerState] to facilitate cross-assembly analysis."
-	   );
-
-		public static readonly DiagnosticDescriptor GenericArgumentImmutableMustBeApplied = new DiagnosticDescriptor(
-			id: "D2L0037",
-			title: "Missing immutability attribute.",
-			messageFormat: "Generic argument must be marked immutable.",
-			category: "Safety",
-			defaultSeverity: DiagnosticSeverity.Error,
-			isEnabledByDefault: true,
-			description: "Either an interface, base class or constraint indicates the generic argument must be immutable. Add [Immutable] to the generic argument in the class definintion."
-	   );
-
-		public static readonly DiagnosticDescriptor GenericArgumentTypeMustBeImmutable = new DiagnosticDescriptor(
-			id: "D2L0038",
-			title: "Declared type is not immutable.",
-			messageFormat: "Generic argument type '{0}' must be marked with [Immutable].",
-			category: "Safety",
-			defaultSeverity: DiagnosticSeverity.Error,
-			isEnabledByDefault: true,
-			description: "A generic argument is marked [Immutable] but the type supplied was not immutable."
-	   );
-
-		public static readonly DiagnosticDescriptor DangerousPropertiesShouldBeAvoided = new DiagnosticDescriptor(
-			id: "D2L0039",
-			title: "Avoid using dangerous properties",
-			messageFormat: "Should not use {0} because it's considered dangerous",
-			category: "Safety",
-			defaultSeverity: DiagnosticSeverity.Error,
-			isEnabledByDefault: true,
-			description: "Avoid using of dangerous properties"
-		);
-
-		public static readonly DiagnosticDescriptor MissingTransitiveImmutableAttribute = new DiagnosticDescriptor(
-			id: "D2L0040",
-			title: "Missing an explicit transitive [Immutable] attribute",
-			messageFormat: "{0} should be [Immutable] because the {1} {2} is.",
-			category: "",
-			defaultSeverity: DiagnosticSeverity.Error,
-			isEnabledByDefault: true,
-			description: "The implications of [Immutable] apply transitively to derived classes and interface implementations. We require that [Immutable] is explicity applied transitively for clarity and simplicity."
-		);
-
-<<<<<<< HEAD
-		public static readonly DiagnosticDescriptor MustReferenceAnnotations = new DiagnosticDescriptor(
-			id: "D2L0041",
-			title: "To use D2L.CodeStyle.Analyzers you must also reference the assembly D2L.CodeStyle.Annotations",
-			messageFormat: "To use D2L.CodeStyle.Analyzers you must also reference the assembly D2L.CodeStyle.Annotations",
-			category: "Build",
-			defaultSeverity: DiagnosticSeverity.Error,
-			isEnabledByDefault: true,
-			description: "To use D2L.CodeStyle.Analyzers you must also reference the assembly D2L.CodeStyle.Annotations"
-		);
-=======
-		public static readonly DiagnosticDescriptor EventHandlerBlacklisted = new DiagnosticDescriptor(
-			id: "D2L0041",
-			title: "Blacklisted Event Handler",
-			messageFormat: "Event handlers of type {0} have been blacklisted",
-			category: "Safety",
-			defaultSeverity: DiagnosticSeverity.Error,
-			isEnabledByDefault: true,
-			description: "This event type no longer supports event handlers."
-		);
-
->>>>>>> 01f77318
-	}
-}
+﻿using Microsoft.CodeAnalysis;
+
+namespace D2L.CodeStyle.Analyzers {
+	public static class Diagnostics {
+		public static readonly DiagnosticDescriptor UnsafeStatic = new DiagnosticDescriptor(
+			id: "D2L0002",
+			title: "Ensure that static field is safe in undifferentiated servers.",
+			messageFormat: "The static field or property '{0}' is unsafe because {1}.",
+			category: "Safety",
+			defaultSeverity: DiagnosticSeverity.Error,
+			isEnabledByDefault: true,
+			description: "Static fields should not have client-specific or mutable data, otherwise they will not be safe in undifferentiated servers."
+		);
+
+		public static readonly DiagnosticDescriptor ImmutableClassIsnt = new DiagnosticDescriptor(
+			id: "D2L0003",
+			title: "Classes marked as immutable should be immutable.",
+			messageFormat: "This class is marked immutable, but it is not, because '{0}'. Check that all fields and properties are immutable.",
+			category: "Safety",
+			defaultSeverity: DiagnosticSeverity.Error,
+			isEnabledByDefault: true,
+			description: "Classes marked as immutable or that implement interfaces marked immutable should be immutable."
+		);
+
+		public static readonly DiagnosticDescriptor RpcContextFirstArgument = new DiagnosticDescriptor(
+			id: "D2L0004",
+			title: "RPCs must take an IRpcContext, IRpcPostContext or IRpcPostContextBase as their first argument",
+			messageFormat: "RPCs must take an IRpcContext, IRpcPostContext or IRpcPostContextBase as their first argument",
+			category: "Correctness",
+			defaultSeverity: DiagnosticSeverity.Error,
+			isEnabledByDefault: true,
+			description: "RPCs must take an IRpcContext, IRpcPostContext or IRpcPostContextBase as their first argument"
+		);
+
+		public static readonly DiagnosticDescriptor RpcArgumentSortOrder = new DiagnosticDescriptor(
+			id: "D2L0005",
+			title: "Dependency-injected arguments in RPC methods must preceed other parameters (other than the first context argument)",
+			messageFormat: "Dependency-injected arguments in RPC methods must preceed other parameters (other than the first context argument)",
+			category: "Correctness",
+			defaultSeverity: DiagnosticSeverity.Error,
+			isEnabledByDefault: true,
+			description: "Dependency-injected arguments in RPC methods must preceed other parameters (other than the first context argument)"
+		);
+
+		public static readonly DiagnosticDescriptor UnsafeSingletonRegistration = new DiagnosticDescriptor(
+			id: "D2L0006",
+			title: "Ensure that a singleton is safe in undifferentiated servers.",
+			messageFormat: "The type '{0}' is not safe to register as a singleton, because it is not marked with [Immutable].",
+			category: "Safety",
+			defaultSeverity: DiagnosticSeverity.Info,
+			isEnabledByDefault: true,
+			description: "Singletons should be marked with the [Immutable] attribute."
+		);
+
+		public static readonly DiagnosticDescriptor UnnecessaryStaticAnnotation = new DiagnosticDescriptor(
+			id: "D2L0007",
+			title: "Unnecessary static annotations should be removed to keep the code base clean",
+			messageFormat: "The {0} annotation is not necessary because {1} is immutable. Please remove this attribute to keep our code base clean.",
+			category: "Cleanliness",
+			defaultSeverity: DiagnosticSeverity.Info,
+			isEnabledByDefault: true,
+			description: "Unnecessary static annotations should be removed to keep the code base clean"
+		);
+
+		public static readonly DiagnosticDescriptor ConflictingStaticAnnotation = new DiagnosticDescriptor(
+			id: "D2L0008",
+			title: "Statics.Audited and Statics.Unaudited are mutually exclusive",
+			messageFormat: "Statics.Audited and Statics.Unaudited are mutually exclusive. Remove at least one of them.",
+			category: "Correctness",
+			defaultSeverity: DiagnosticSeverity.Error,
+			isEnabledByDefault: true,
+			description: "Statics.Audited and Statics.Unaudited are mutually exclusive. Remove at least one of them."
+		);
+
+		public static readonly DiagnosticDescriptor OldAndBrokenLocatorIsObsolete = new DiagnosticDescriptor(
+			id: "D2L0009",
+			title: "OldAndBrokenServiceLocator should be avoided.  Use dependency injection instead.",
+			messageFormat: "OldAndBrokenServiceLocator should be avoided.  Use dependency injection instead.",
+			category: "Correctness",
+			defaultSeverity: DiagnosticSeverity.Error,
+			isEnabledByDefault: true,
+			description: "OldAndBrokenServiceLocator should be avoided.  Use dependency injection instead."
+		);
+
+		public static readonly DiagnosticDescriptor NullPassedToNotNullParameter = new DiagnosticDescriptor(
+			id: "D2L0010",
+			title: "Parameter cannot be passed with a null value.",
+			messageFormat: "Parameter \"{0}\" cannot be passed a null value",
+			category: "Safety",
+			defaultSeverity: DiagnosticSeverity.Error,
+			isEnabledByDefault: true,
+			description: "The method being called has declared that this parameter cannot receive null, but a null value is being passed."
+		);
+
+		public static readonly DiagnosticDescriptor SingletonRegistrationTypeUnknown = new DiagnosticDescriptor(
+			id: "D2L0011",
+			title: "Unable to resolve the concrete or plugin type for this registration.",
+			messageFormat: "Unable to determine the concrete or plugin type for this registration; please make sure to reference the type's assembly.",
+			category: "Safety",
+			defaultSeverity: DiagnosticSeverity.Error,
+			isEnabledByDefault: true,
+			description: "Singleton registrations must be known at compile-time; please make sure to reference the type's assembly."
+		);
+
+		public static readonly DiagnosticDescriptor RegistrationKindUnknown = new DiagnosticDescriptor(
+			id: "D2L0012",
+			title: "Unable to determine the kind of dependency registration attempted.",
+			messageFormat: "The attempted DI registration is not known to our analysis or there was an error analyzing it. This is mostly likely because the ObjectScope is being passed as a variable, or this is a new kind of registration and needs to be handled.",
+			category: "Safety",
+			defaultSeverity: DiagnosticSeverity.Error,
+			isEnabledByDefault: true,
+			description: "All DI registrations must be known to static analyzers, to allow for thorough analysis."
+		);
+
+		public static readonly DiagnosticDescriptor ClassShouldBeSealed = new DiagnosticDescriptor(
+			id: "D2L0013",
+			title: "Non-public class should be sealed because it doesn't have any subtypes.",
+			messageFormat: "Non-public class should be sealed because it doesn't have any subtypes.",
+			category: "Style",
+			defaultSeverity: DiagnosticSeverity.Info,
+			isEnabledByDefault: true,
+			description: "Non-public class should be sealed because it doesn't have any subtypes."
+		);
+
+		public static readonly DiagnosticDescriptor SingletonIsntImmutable = new DiagnosticDescriptor(
+			id: "D2L0014",
+			title: "Classes marked as a singleton should be immutable.",
+			messageFormat: "This class is marked as a singleton, but it is not marked immutable.",
+			category: "Safety",
+			defaultSeverity: DiagnosticSeverity.Error,
+			isEnabledByDefault: true,
+			description: "Classes marked as singleton or that implement interfaces marked as a singleton should be marked immutable."
+		);
+
+		public static readonly DiagnosticDescriptor SingletonLocatorMisuse = new DiagnosticDescriptor(
+			id: "D2L0017",
+			title: "Can only use OldAndBrokenSingletonLocator to inject interfaces with the [Singleton] attribute",
+			messageFormat: "Cannot use OldAndBrokenSingletonLocator to inject {0} because it lacks the [Singleton] attribute",
+			category: "Correctness",
+			defaultSeverity: DiagnosticSeverity.Error,
+			isEnabledByDefault: true,
+			description: "Can only use OldAndBrokenSingletonLocator to inject interfaces with the [Singleton] attribute"
+		);
+
+		public static readonly DiagnosticDescriptor DangerousMethodsShouldBeAvoided = new DiagnosticDescriptor(
+			id: "D2L0018",
+			title: "Avoid using dangerous methods",
+			messageFormat: "Should not use {0} because it's considered dangerous",
+			category: "Safety",
+			defaultSeverity: DiagnosticSeverity.Error,
+			isEnabledByDefault: true,
+			description: "Avoid using of dangerous methods"
+		);
+
+		public static readonly DiagnosticDescriptor AttributeRegistrationMismatch = new DiagnosticDescriptor(
+			id: "D2L0019",
+			title: "Singleton attribute cannot appear on non-singleton object scopes.",
+			messageFormat: "The type '{0}' is marked as [Singleton] but is registered with a conflicting object scope.",
+			category: "Safety",
+			defaultSeverity: DiagnosticSeverity.Error,
+			isEnabledByDefault: true,
+			description: "Non-Singletons should not be marked with the [Singleton] attribute."
+		);
+
+		public static readonly DiagnosticDescriptor InvalidLaunchDarklyFeatureDefinition = new DiagnosticDescriptor(
+			id: "D2L0021",
+			title: "Launch Darkly feature definitions are limited to support types",
+			messageFormat: "Invalid feature flag value type: {0}",
+			category: "Correctness",
+			defaultSeverity: DiagnosticSeverity.Error,
+			isEnabledByDefault: true,
+			description: "Must be one of: bool, int, float, string"
+		);
+
+		public static readonly DiagnosticDescriptor InvalidUnauditedReasonInImmutable = new DiagnosticDescriptor(
+			id: "D2L0023",
+			title: "Immutability exceptions must be a subset of containing type's",
+			messageFormat: "One or more members on this type have unaudited reasons that are not excepted. Resolve the Unaudited members or add {{ {0} }} to the type's immutable exceptions.",
+			category: "Safety",
+			defaultSeverity: DiagnosticSeverity.Error,
+			isEnabledByDefault: true,
+			description: "Type's members' allowed and used unaudited reasons must be a subset of the type's immutable exceptions."
+		);
+
+		public static readonly DiagnosticDescriptor ImmutableExceptionInheritanceIsInvalid = new DiagnosticDescriptor(
+			id: "D2L0024",
+			title: "Immutable exceptions are not valid for this type.",
+			messageFormat: "This type is marked immutable, but it has more permissive immutability than its base type '{0}'.",
+			category: "Safety",
+			defaultSeverity: DiagnosticSeverity.Error,
+			isEnabledByDefault: true,
+			description: "Immutable exceptions must be a subset of all parent types' exceptions."
+		);
+
+		public static readonly DiagnosticDescriptor ObsoleteJsonParamBinder = new DiagnosticDescriptor(
+			id: "D2L0025",
+			title: "Use the new JsonConvertParameterBinder instead",
+			messageFormat: "Should not use JsonParamBinder because it is obsolete",
+			category: "Correctness",
+			defaultSeverity: DiagnosticSeverity.Error,
+			isEnabledByDefault: true,
+			description: "JsonParamBinder uses the custom D2L JSON framework, so use JsonConvertParameterBinder (which uses Newtonsoft.Json) instead."
+		);
+
+		public static readonly DiagnosticDescriptor ImmutableGenericAttributeInWrongAssembly = new DiagnosticDescriptor(
+			id: "D2L0026",
+			title: "Cannot apply ImmutableGeneric for the given type.",
+			messageFormat: "Cannot apply ImmutableGeneric for the type '{0}'.",
+			category: "Correctness",
+			defaultSeverity: DiagnosticSeverity.Error,
+			isEnabledByDefault: true,
+			description: "ImmutableGeneric can only be applied in an assembly where the generic type definition or one of its type arguments is declared."
+		);
+
+		public static readonly DiagnosticDescriptor ImmutableGenericAttributeAppliedToNonGenericType = new DiagnosticDescriptor(
+			id: "D2L0027",
+			title: "Cannot apply ImmutableGeneric for a non-generic type.",
+			messageFormat: "Cannot apply ImmutableGeneric for the non-generic type '{0}'.",
+			category: "Correctness",
+			defaultSeverity: DiagnosticSeverity.Error,
+			isEnabledByDefault: true,
+			description: "ImmutableGeneric can only be applied to generic types."
+		);
+
+		public static readonly DiagnosticDescriptor ImmutableGenericAttributeAppliedToOpenGenericType = new DiagnosticDescriptor(
+			id: "D2L0028",
+			title: "Cannot apply ImmutableGeneric for an open generic type.",
+			messageFormat: "Cannot apply ImmutableGeneric for the open generic type '{0}'.",
+			category: "Correctness",
+			defaultSeverity: DiagnosticSeverity.Error,
+			isEnabledByDefault: true,
+			description: "ImmutableGeneric can only be applied to closed (fully bound) generic types."
+		);
+
+		public static readonly DiagnosticDescriptor DontUseImmutableArrayConstructor = new DiagnosticDescriptor(
+			id: "D2L0029",
+			title: "Don't use the default constructor for ImmutableArray<T>",
+			messageFormat: "The default constructor for ImmutableArray<T> doesn't correctly initialize the object and leads to runtime errors. Use ImmutableArray<T>.Empty for empty arrays, ImmutableArray.Create() for simple cases and ImmutableArray.Builder<T> for more complicated cases.",
+			category: "Correctness",
+			defaultSeverity: DiagnosticSeverity.Error,
+			isEnabledByDefault: true,
+			description: "The default constructor for ImmutableArray<T> doesn't correctly initialize the object and leads to runtime errors. Use ImmutableArray<T>.Empty for empty arrays, ImmutableArray.Create() for simple cases and ImmutableArray.Builder<T> for more complicated cases."
+		);
+
+		public static readonly DiagnosticDescriptor UnnecessaryMutabilityAnnotation = new DiagnosticDescriptor(
+			id: "D2L0030",
+			title: "Unnecessary mutability annotation should be removed to keep the code base clean",
+			messageFormat: "The {0} annotation is not necessary because {1} is immutable. Please remove this attribute to keep our code base clean.",
+			category: "Cleanliness",
+			defaultSeverity: DiagnosticSeverity.Info,
+			isEnabledByDefault: true,
+			description: "Unnecessary mutability annotations should be removed to keep the code base clean"
+		);
+
+		public static readonly DiagnosticDescriptor DangerousUsageOfCorsHeaderAppender = new DiagnosticDescriptor(
+			id: "D2L0031",
+			title: "ICorsHeaderAppender should not be used, as it can introduce security vulnerabilities.",
+			messageFormat: "ICorsHeaderAppender should not be used, as it can introduce security vulnerabilities.",
+			category: "Safety",
+			defaultSeverity: DiagnosticSeverity.Error,
+			isEnabledByDefault: true,
+			description: "ICorsHeaderAppender should not be used, as it can introduce security vulnerabilities."
+		);
+
+		public static readonly DiagnosticDescriptor TooManyUnnamedArgs = new DiagnosticDescriptor(
+			id: "D2L0032",
+			title: "There are a lot of arguments here. Please use named arguments for readability.",
+			messageFormat: "There are a lot of arguments here. Please use named arguments for readability.",
+			category: "Readability",
+			defaultSeverity: DiagnosticSeverity.Error,
+			isEnabledByDefault: true,
+			description: "There are a lot of arguments here. Please use named arguments for readability."
+		);
+
+		public static readonly DiagnosticDescriptor LiteralArgShouldBeNamed = new DiagnosticDescriptor(
+			id: "D2L0033",
+			title: "Literal arguments should be named for readability.",
+			messageFormat: "The argument for the {0} parameter is a literal expression. It's often hard to tell what the parameter for the argument is at the call-site in this case. Please use a named argument for readability.",
+			category: "Readability",
+			defaultSeverity: DiagnosticSeverity.Info,
+			isEnabledByDefault: true,
+			description: "Literal arguments should be named for readability."
+		);
+
+		public static readonly DiagnosticDescriptor ArgumentsWithInterchangableTypesShouldBeNamed = new DiagnosticDescriptor(
+			id: "D2L0034",
+			title: "Arguments that map to parameters with interchangable types should be named.",
+			messageFormat: "The parameters {0} and {1} have interchangable types. There is a risk of not passing arguments to the right parameters. Please use named arguments for readability.",
+			category: "Readability",
+			defaultSeverity: DiagnosticSeverity.Info,
+			isEnabledByDefault: true,
+			description: "Arguments that map to parameters with interchangable types should be named."
+		);
+
+		public static readonly DiagnosticDescriptor SingletonDependencyHasCustomerState = new DiagnosticDescriptor(
+			id: "D2L0035",
+			title: "Singleton holding a dependency containing customer state.",
+			messageFormat: "This class is marked as a singleton and holds a dependency with customer state.",
+			category: "Safety",
+			defaultSeverity: DiagnosticSeverity.Error,
+			isEnabledByDefault: true,
+			description: "Classes marked as singleton or that implement interfaces marked as a singleton cannot hold dependencies with customer state."
+	   );
+
+		public static readonly DiagnosticDescriptor PublicClassHasHiddenCustomerState = new DiagnosticDescriptor(
+			id: "D2L0036",
+			title: "Missing CustomerState attribute.",
+			messageFormat: "Public class holding private customer state dependency.",
+			category: "Safety",
+			defaultSeverity: DiagnosticSeverity.Error,
+			isEnabledByDefault: true,
+			description: "Classes visible to singletons that are not public but contain dependencies that have customer state must be marked with [CustomerState] to facilitate cross-assembly analysis."
+	   );
+
+		public static readonly DiagnosticDescriptor GenericArgumentImmutableMustBeApplied = new DiagnosticDescriptor(
+			id: "D2L0037",
+			title: "Missing immutability attribute.",
+			messageFormat: "Generic argument must be marked immutable.",
+			category: "Safety",
+			defaultSeverity: DiagnosticSeverity.Error,
+			isEnabledByDefault: true,
+			description: "Either an interface, base class or constraint indicates the generic argument must be immutable. Add [Immutable] to the generic argument in the class definintion."
+	   );
+
+		public static readonly DiagnosticDescriptor GenericArgumentTypeMustBeImmutable = new DiagnosticDescriptor(
+			id: "D2L0038",
+			title: "Declared type is not immutable.",
+			messageFormat: "Generic argument type '{0}' must be marked with [Immutable].",
+			category: "Safety",
+			defaultSeverity: DiagnosticSeverity.Error,
+			isEnabledByDefault: true,
+			description: "A generic argument is marked [Immutable] but the type supplied was not immutable."
+	   );
+
+		public static readonly DiagnosticDescriptor DangerousPropertiesShouldBeAvoided = new DiagnosticDescriptor(
+			id: "D2L0039",
+			title: "Avoid using dangerous properties",
+			messageFormat: "Should not use {0} because it's considered dangerous",
+			category: "Safety",
+			defaultSeverity: DiagnosticSeverity.Error,
+			isEnabledByDefault: true,
+			description: "Avoid using of dangerous properties"
+		);
+
+		public static readonly DiagnosticDescriptor MissingTransitiveImmutableAttribute = new DiagnosticDescriptor(
+			id: "D2L0040",
+			title: "Missing an explicit transitive [Immutable] attribute",
+			messageFormat: "{0} should be [Immutable] because the {1} {2} is.",
+			category: "",
+			defaultSeverity: DiagnosticSeverity.Error,
+			isEnabledByDefault: true,
+			description: "The implications of [Immutable] apply transitively to derived classes and interface implementations. We require that [Immutable] is explicity applied transitively for clarity and simplicity."
+		);
+
+		public static readonly DiagnosticDescriptor EventHandlerBlacklisted = new DiagnosticDescriptor(
+			id: "D2L0041",
+			title: "Blacklisted Event Handler",
+			messageFormat: "Event handlers of type {0} have been blacklisted",
+			category: "Safety",
+			defaultSeverity: DiagnosticSeverity.Error,
+			isEnabledByDefault: true,
+			description: "This event type no longer supports event handlers."
+		);
+
+		public static readonly DiagnosticDescriptor MustReferenceAnnotations = new DiagnosticDescriptor(
+			id: "D2L0042",
+			title: "To use D2L.CodeStyle.Analyzers you must also reference the assembly D2L.CodeStyle.Annotations",
+			messageFormat: "To use D2L.CodeStyle.Analyzers you must also reference the assembly D2L.CodeStyle.Annotations",
+			category: "Build",
+			defaultSeverity: DiagnosticSeverity.Error,
+			isEnabledByDefault: true,
+			description: "To use D2L.CodeStyle.Analyzers you must also reference the assembly D2L.CodeStyle.Annotations"
+		);
+	}
+}