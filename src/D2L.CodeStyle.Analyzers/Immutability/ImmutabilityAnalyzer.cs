--- conflicted
+++ resolved
@@ -1,435 +1,428 @@
-#nullable disable
-
-using System.Collections.Immutable;
-using System.Linq;
-using D2L.CodeStyle.Analyzers.Extensions;
-using Microsoft.CodeAnalysis;
-using Microsoft.CodeAnalysis.CSharp;
-using Microsoft.CodeAnalysis.CSharp.Syntax;
-using Microsoft.CodeAnalysis.Diagnostics;
-
-namespace D2L.CodeStyle.Analyzers.Immutability {
-	[DiagnosticAnalyzer( LanguageNames.CSharp )]
-	public sealed class ImmutabilityAnalyzer : DiagnosticAnalyzer {
-
-		public override ImmutableArray<DiagnosticDescriptor> SupportedDiagnostics => ImmutableArray.Create(
-			Diagnostics.ArraysAreMutable,
-			Diagnostics.DelegateTypesPossiblyMutable,
-			Diagnostics.DynamicObjectsAreMutable,
-			Diagnostics.EventMemberMutable,
-			Diagnostics.MemberIsNotReadOnly,
-			Diagnostics.NonImmutableTypeHeldByImmutable,
-			Diagnostics.TypeParameterIsNotKnownToBeImmutable,
-			Diagnostics.UnexpectedMemberKind,
-			Diagnostics.UnexpectedTypeKind,
-			Diagnostics.UnnecessaryMutabilityAnnotation,
-			Diagnostics.UnexpectedConditionalImmutability,
-			Diagnostics.ConflictingImmutability,
-			Diagnostics.InvalidAuditType,
-			Diagnostics.AnonymousFunctionsMayCaptureMutability,
-			Diagnostics.UnknownImmutabilityAssignmentKind,
-
-			Diagnostics.MissingTransitiveImmutableAttribute,
-			Diagnostics.InconsistentMethodAttributeApplication
-		);
-
-		private readonly ImmutableHashSet<string> m_additionalImmutableTypes;
-
-		public ImmutabilityAnalyzer() : this( ImmutableHashSet<string>.Empty ) { }
-
-		public ImmutabilityAnalyzer( ImmutableHashSet<string> additionalImmutableTypes ) {
-			m_additionalImmutableTypes = additionalImmutableTypes;
-		}
-
-		public override void Initialize( AnalysisContext context ) {
-			context.EnableConcurrentExecution();
-			context.ConfigureGeneratedCodeAnalysis( GeneratedCodeAnalysisFlags.Analyze | GeneratedCodeAnalysisFlags.ReportDiagnostics );
-			context.RegisterCompilationStartAction( CompilationStart );
-		}
-
-		public void CompilationStart(
-			CompilationStartAnalysisContext context
-		) {
-			if( !AnnotationsContext.TryCreate( context.Compilation, out AnnotationsContext annotationsContext ) ) {
-				return;
-			}
-			ImmutabilityContext immutabilityContext = ImmutabilityContext.Create( context.Compilation, annotationsContext, m_additionalImmutableTypes );
-
-			context.RegisterSymbolAction(
-				ctx => AnalyzeTypeDeclaration(
-					ctx,
-					annotationsContext,
-					immutabilityContext,
-					(INamedTypeSymbol)ctx.Symbol
-				),
-				SymbolKind.NamedType
-			);
-
-			context.RegisterSymbolAction(
-				ctx => AnalyzeMethodDeclarationConsistency(
-					ctx,
-					annotationsContext,
-					immutabilityContext,
-					(IMethodSymbol)ctx.Symbol
-				),
-				SymbolKind.Method
-			);
-
-			context.RegisterSymbolAction(
-				ctx => AnalyzeMember( ctx, annotationsContext, immutabilityContext ),
-				SymbolKind.Field,
-				SymbolKind.Property
-			);
-
-			context.RegisterSyntaxNodeAction(
-				ctx => {
-					IdentifierNameSyntax identifierName = (IdentifierNameSyntax)ctx.Node;
-					AnalyzeTypeArguments(
-						ctx,
-						annotationsContext,
-						immutabilityContext,
-						identifierName,
-						getArgumentLocation: _ => identifierName.Identifier.GetLocation()
-					);
-				},
-				SyntaxKind.IdentifierName
-			);
-
-			context.RegisterSyntaxNodeAction(
-				ctx => {
-					GenericNameSyntax genericName = (GenericNameSyntax)ctx.Node;
-					AnalyzeTypeArguments(
-						ctx,
-						annotationsContext,
-						immutabilityContext,
-						genericName,
-						getArgumentLocation: position => genericName.TypeArgumentList.Arguments[ position ].GetLocation()
-					);
-				},
-				SyntaxKind.GenericName
-			);
-
-			context.RegisterSymbolAction(
-				ctx => AnalyzeConditionalImmutabilityOnMethodDeclarations(
-					(IMethodSymbol)ctx.Symbol,
-					annotationsContext,
-					ctx.ReportDiagnostic,
-					ctx.CancellationToken
-				),
-				SymbolKind.Method
-			);
-
-			context.RegisterSyntaxNodeAction(
-				ctx => {
-					IMethodSymbol method = (IMethodSymbol)ctx.SemanticModel.GetDeclaredSymbol(
-						(LocalFunctionStatementSyntax)ctx.Node,
-						ctx.CancellationToken
-					);
-
-					AnalyzeConditionalImmutabilityOnMethodDeclarations(
-						method,
-						annotationsContext,
-						ctx.ReportDiagnostic,
-						ctx.CancellationToken
-					);
-				},
-				SyntaxKind.LocalFunctionStatement
-			);
-
-			context.RegisterSyntaxNodeAction(
-				ctx => AnalyzeConflictingImmutabilityOnTypeParameters(
-					ctx,
-					annotationsContext
-				),
-				SyntaxKind.TypeParameter
-			);
-
-			context.RegisterSyntaxNodeAction(
-				ctx => AnalyzeConflictingImmutabilityOnMember(
-					ctx,
-					annotationsContext
-				),
-				SyntaxKind.ClassDeclaration,
-				SyntaxKind.InterfaceDeclaration,
-				SyntaxKind.StructDeclaration
-			);
-		}
-
-		private static void AnalyzeMember(
-			SymbolAnalysisContext ctx,
-			AnnotationsContext annotationsContext,
-			ImmutabilityContext immutabilityContext
-		) {
-			// We only care about checking static fields/properties. These
-			// are global variables, so we always want them to be immutable.
-			// The fields/properties of [Immutable] types get handled via
-			// AnalyzeTypeDeclaration.
-			if( !ctx.Symbol.IsStatic ) {
-				return;
-			}
-
-			// Ignore const things, which include enum names.
-			if( ctx.Symbol is IFieldSymbol f && f.IsConst ) {
-				return;
-			}
-
-			// We would like this check to run for generated code too, but
-			// there are two problems:
-			// (1) the easy one: we generate some static variables that are
-			//     safe in practice but don't analyze well.
-			// (2) the hard one: resx code-gen generates some stuff that's
-			//     safe in practice but doesn't analyze well.
-			if( ctx.Symbol.IsFromGeneratedCode() ) {
-				return;
-			}
-
-			var checker = new ImmutableDefinitionChecker(
-				compilation: ctx.Compilation,
-				diagnosticSink: ctx.ReportDiagnostic,
-				context: immutabilityContext,
-				annotationsContext: annotationsContext,
-				cancellationToken: ctx.CancellationToken
-			);
-
-			checker.CheckMember( ctx.Symbol );
-		}
-
-		private static void AnalyzeMethodDeclarationConsistency(
-			SymbolAnalysisContext ctx,
-			AnnotationsContext annotationsContext,
-			ImmutabilityContext immutabilityContext,
-			IMethodSymbol methodSymbol
-		) {
-			// Static methods can't implement interface methods
-			if( methodSymbol.IsStatic ) {
-				return;
-			}
-
-			ImmutableAttributeConsistencyChecker consistencyChecker = new ImmutableAttributeConsistencyChecker(
-				compilation: ctx.Compilation,
-				diagnosticSink: ctx.ReportDiagnostic,
-				context: immutabilityContext,
-				annotationsContext: annotationsContext
-			);
-
-			consistencyChecker.CheckMethodDeclaration( methodSymbol, ctx.CancellationToken );
-		}
-
-		private static void AnalyzeTypeDeclaration(
-			SymbolAnalysisContext ctx,
-			AnnotationsContext annotationsContext,
-			ImmutabilityContext immutabilityContext,
-			INamedTypeSymbol typeSymbol
-		) {
-			if( typeSymbol.IsImplicitlyDeclared ) {
-				return;
-			}
-
-			ImmutableAttributeConsistencyChecker consistencyChecker = new ImmutableAttributeConsistencyChecker(
-				compilation: ctx.Compilation,
-				diagnosticSink: ctx.ReportDiagnostic,
-				context: immutabilityContext,
-				annotationsContext: annotationsContext
-			);
-
-			consistencyChecker.CheckTypeDeclaration( typeSymbol, ctx.CancellationToken );
-
-			if( typeSymbol.TypeKind == TypeKind.Interface ) {
-				return;
-			}
-
-			if( !annotationsContext.Objects.Immutable.IsDefined( typeSymbol )
-				&& !annotationsContext.Objects.ConditionallyImmutable.IsDefined( typeSymbol )
-				&& !annotationsContext.Objects.ImmutableBaseClass.IsDefined( typeSymbol )
-			) {
-				return;
-			}
-
-			if( annotationsContext.Objects.ConditionallyImmutable.IsDefined( typeSymbol ) ) {
-				immutabilityContext = immutabilityContext.WithConditionalTypeParametersAsImmutable( typeSymbol );
-			}
-
-			ImmutableDefinitionChecker checker = new ImmutableDefinitionChecker(
-				compilation: ctx.Compilation,
-				diagnosticSink: ctx.ReportDiagnostic,
-				context: immutabilityContext,
-				annotationsContext: annotationsContext,
-				cancellationToken: ctx.CancellationToken
-			);
-
-			checker.CheckDeclaration( typeSymbol );
-		}
-
-		private static void AnalyzeTypeArguments(
-			SyntaxNodeAnalysisContext ctx,
-			AnnotationsContext annotationsContext,
-			ImmutabilityContext immutabilityContext,
-			SimpleNameSyntax syntax,
-			Func<int, Location> getArgumentLocation
-		) {
-			if( syntax.IsFromDocComment() ) {
-				// ignore things in doccomments such as crefs
-				return;
-			}
-
-			SymbolInfo info = ctx.SemanticModel.GetSymbolInfo( syntax, ctx.CancellationToken );
-
-			// Ignore anything that cannot have type arguments/parameters
-			if( !GetTypeParamsAndArgs( info.Symbol, out var typeParameters, out var typeArguments ) ) {
-				return;
-			}
-
-			int i = 0;
-			var paramArgPairs = typeParameters.Zip( typeArguments, ( p, a ) => (p, a, i++) );
-			foreach( var (parameter, argument, position) in paramArgPairs ) {
-				// TODO: this should eventually use information from ImmutableTypeInfo
-				// however the current information about immutable type parameters
-				// includes [Immutable] filling for what will instead be the upcoming
-				// [OnlyIf] (e.g. it would be broken for IEnumerable<>)
-				if( !annotationsContext.Objects.Immutable.IsDefined( parameter ) ) {
-					continue;
-				}
-
-				if( !immutabilityContext.IsImmutable(
-					new ImmutabilityQuery(
-						ImmutableTypeKind.Total,
-						argument
-					),
-					getLocation: () => getArgumentLocation( position ),
-					out Diagnostic diagnostic
-				) ) {
-					// TODO: not necessarily a good diagnostic for this use-case
-					ctx.ReportDiagnostic( diagnostic );
-				}
-			}
-		}
-
-		private static void AnalyzeConditionalImmutabilityOnMethodDeclarations(
-			IMethodSymbol method,
-			AnnotationsContext annotationsContext,
-			Action<Diagnostic> diagnosticSink,
-			CancellationToken cancellationToken
-		) {
-			foreach( var parameter in method.TypeParameters ) {
-				// Check if the parameter has the [OnlyIf] attribute
-				if( !annotationsContext.Objects.OnlyIf.IsDefined( parameter ) ) {
-					continue;
-				}
-
-				// Create the diagnostic on the parameter (including the attribute)
-<<<<<<< HEAD
-				ctx.ReportDiagnostic(
-					Diagnostics.UnexpectedConditionalImmutability,
-					parameter.DeclaringSyntaxReferences[ 0 ].GetSyntax( ctx.CancellationToken ).GetLocation()
-				);
-=======
-				diagnosticSink( Diagnostic.Create(
-					Diagnostics.UnexpectedConditionalImmutability,
-					parameter.DeclaringSyntaxReferences[ 0 ].GetSyntax( cancellationToken ).GetLocation()
-				) );
->>>>>>> cfb84338
-			}
-		}
-
-		private static void AnalyzeConflictingImmutabilityOnTypeParameters(
-			SyntaxNodeAnalysisContext ctx,
-			AnnotationsContext annotationsContext
-		) {
-			// Get the symbol for the parameter
-			if( ctx.SemanticModel.GetDeclaredSymbol( ctx.Node, ctx.CancellationToken ) is not ITypeParameterSymbol symbol ) {
-				return;
-			}
-
-			// Check if the parameter has both the [Immutable] and the [OnlyIf] attributes
-			if( !annotationsContext.Objects.Immutable.IsDefined( symbol )
-				|| !annotationsContext.Objects.OnlyIf.IsDefined( symbol )
-			) {
-				return;
-			}
-
-			// Create the diagnostic on the parameter (excluding the attribute)
-			ctx.ReportDiagnostic(
-				Diagnostics.ConflictingImmutability,
-				symbol.DeclaringSyntaxReferences[ 0 ].GetSyntax( ctx.CancellationToken ).GetLastToken().GetLocation(),
-				messageArgs: new[] {
-					"Immutable",
-					"ConditionallyImmutable.OnlyIf",
-					symbol.Kind.ToString().ToLower()
-				}
-			);
-		}
-
-		private static void AnalyzeConflictingImmutabilityOnMember(
-			SyntaxNodeAnalysisContext ctx,
-			AnnotationsContext annotationsContext
-		) {
-
-			// Ensure syntax is expected and get the symbol
-			if( ctx.Node is not TypeDeclarationSyntax syntax ) {
-				return;
-			}
-			var symbol = ctx.SemanticModel.GetDeclaredSymbol( syntax, ctx.CancellationToken );
-
-			// Get information about immutability
-			bool hasImmutable = annotationsContext.Objects.Immutable.IsDefined( symbol );
-			bool hasConditionallyImmutable = annotationsContext.Objects.ConditionallyImmutable.IsDefined( symbol );
-			bool hasImmutableBase = annotationsContext.Objects.ImmutableBaseClass.IsDefined( symbol );
-
-			// Check if there are conflicting immutability attributes
-			if( hasImmutable && hasConditionallyImmutable ) {
-				// [Immutable] and [ConditionallyImmutable] both exist,
-				// so create a diagnostic
-				ctx.ReportDiagnostic(
-					Diagnostics.ConflictingImmutability,
-					syntax.Identifier.GetLocation(),
-					messageArgs: new object[] {
-						"Immutable",
-						"ConditionallyImmutable",
-						syntax.Keyword
-					}
-				);
-			}
-			if( hasImmutable && hasImmutableBase ) {
-				// [Immutable] and [ImmutableBaseClassAttribute] both exist,
-				// so create a diagnostic
-				ctx.ReportDiagnostic(
-					Diagnostics.ConflictingImmutability,
-					syntax.Identifier.GetLocation(),
-					messageArgs: new object[] {
-						"Immutable",
-						"ImmutableBaseClassAttribute",
-						syntax.Keyword
-					}
-				);
-			}
-			if( hasConditionallyImmutable && hasImmutableBase ) {
-				// [ConditionallyImmutable] and [ImmutableBaseClassAttribute] both exist,
-				// so create a diagnostic
-				ctx.ReportDiagnostic(
-					Diagnostics.ConflictingImmutability,
-					syntax.Identifier.GetLocation(),
-					messageArgs: new object[] {
-						"ConditionallyImmutable",
-						"ImmutableBaseClassAttribute",
-						syntax.Keyword
-					}
-				 );
-			}
-		}
-
-		private static bool GetTypeParamsAndArgs( ISymbol type, out ImmutableArray<ITypeParameterSymbol> typeParameters, out ImmutableArray<ITypeSymbol> typeArguments ) {
-			switch( type ) {
-				case IMethodSymbol method:
-					typeParameters = method.TypeParameters;
-					typeArguments = method.TypeArguments;
-					return true;
-				case INamedTypeSymbol namedType:
-					typeParameters = namedType.TypeParameters;
-					typeArguments = namedType.TypeArguments;
-					return true;
-				default:
-					return false;
-			}
-		}
-	}
-}
+#nullable disable
+
+using System.Collections.Immutable;
+using System.Linq;
+using D2L.CodeStyle.Analyzers.Extensions;
+using Microsoft.CodeAnalysis;
+using Microsoft.CodeAnalysis.CSharp;
+using Microsoft.CodeAnalysis.CSharp.Syntax;
+using Microsoft.CodeAnalysis.Diagnostics;
+
+namespace D2L.CodeStyle.Analyzers.Immutability {
+	[DiagnosticAnalyzer( LanguageNames.CSharp )]
+	public sealed class ImmutabilityAnalyzer : DiagnosticAnalyzer {
+
+		public override ImmutableArray<DiagnosticDescriptor> SupportedDiagnostics => ImmutableArray.Create(
+			Diagnostics.ArraysAreMutable,
+			Diagnostics.DelegateTypesPossiblyMutable,
+			Diagnostics.DynamicObjectsAreMutable,
+			Diagnostics.EventMemberMutable,
+			Diagnostics.MemberIsNotReadOnly,
+			Diagnostics.NonImmutableTypeHeldByImmutable,
+			Diagnostics.TypeParameterIsNotKnownToBeImmutable,
+			Diagnostics.UnexpectedMemberKind,
+			Diagnostics.UnexpectedTypeKind,
+			Diagnostics.UnnecessaryMutabilityAnnotation,
+			Diagnostics.UnexpectedConditionalImmutability,
+			Diagnostics.ConflictingImmutability,
+			Diagnostics.InvalidAuditType,
+			Diagnostics.AnonymousFunctionsMayCaptureMutability,
+			Diagnostics.UnknownImmutabilityAssignmentKind,
+
+			Diagnostics.MissingTransitiveImmutableAttribute,
+			Diagnostics.InconsistentMethodAttributeApplication
+		);
+
+		private readonly ImmutableHashSet<string> m_additionalImmutableTypes;
+
+		public ImmutabilityAnalyzer() : this( ImmutableHashSet<string>.Empty ) { }
+
+		public ImmutabilityAnalyzer( ImmutableHashSet<string> additionalImmutableTypes ) {
+			m_additionalImmutableTypes = additionalImmutableTypes;
+		}
+
+		public override void Initialize( AnalysisContext context ) {
+			context.EnableConcurrentExecution();
+			context.ConfigureGeneratedCodeAnalysis( GeneratedCodeAnalysisFlags.Analyze | GeneratedCodeAnalysisFlags.ReportDiagnostics );
+			context.RegisterCompilationStartAction( CompilationStart );
+		}
+
+		public void CompilationStart(
+			CompilationStartAnalysisContext context
+		) {
+			if( !AnnotationsContext.TryCreate( context.Compilation, out AnnotationsContext annotationsContext ) ) {
+				return;
+			}
+			ImmutabilityContext immutabilityContext = ImmutabilityContext.Create( context.Compilation, annotationsContext, m_additionalImmutableTypes );
+
+			context.RegisterSymbolAction(
+				ctx => AnalyzeTypeDeclaration(
+					ctx,
+					annotationsContext,
+					immutabilityContext,
+					(INamedTypeSymbol)ctx.Symbol
+				),
+				SymbolKind.NamedType
+			);
+
+			context.RegisterSymbolAction(
+				ctx => AnalyzeMethodDeclarationConsistency(
+					ctx,
+					annotationsContext,
+					immutabilityContext,
+					(IMethodSymbol)ctx.Symbol
+				),
+				SymbolKind.Method
+			);
+
+			context.RegisterSymbolAction(
+				ctx => AnalyzeMember( ctx, annotationsContext, immutabilityContext ),
+				SymbolKind.Field,
+				SymbolKind.Property
+			);
+
+			context.RegisterSyntaxNodeAction(
+				ctx => {
+					IdentifierNameSyntax identifierName = (IdentifierNameSyntax)ctx.Node;
+					AnalyzeTypeArguments(
+						ctx,
+						annotationsContext,
+						immutabilityContext,
+						identifierName,
+						getArgumentLocation: _ => identifierName.Identifier.GetLocation()
+					);
+				},
+				SyntaxKind.IdentifierName
+			);
+
+			context.RegisterSyntaxNodeAction(
+				ctx => {
+					GenericNameSyntax genericName = (GenericNameSyntax)ctx.Node;
+					AnalyzeTypeArguments(
+						ctx,
+						annotationsContext,
+						immutabilityContext,
+						genericName,
+						getArgumentLocation: position => genericName.TypeArgumentList.Arguments[ position ].GetLocation()
+					);
+				},
+				SyntaxKind.GenericName
+			);
+
+			context.RegisterSymbolAction(
+				ctx => AnalyzeConditionalImmutabilityOnMethodDeclarations(
+					(IMethodSymbol)ctx.Symbol,
+					annotationsContext,
+					ctx.ReportDiagnostic,
+					ctx.CancellationToken
+				),
+				SymbolKind.Method
+			);
+
+			context.RegisterSyntaxNodeAction(
+				ctx => {
+					IMethodSymbol method = (IMethodSymbol)ctx.SemanticModel.GetDeclaredSymbol(
+						(LocalFunctionStatementSyntax)ctx.Node,
+						ctx.CancellationToken
+					);
+
+					AnalyzeConditionalImmutabilityOnMethodDeclarations(
+						method,
+						annotationsContext,
+						ctx.ReportDiagnostic,
+						ctx.CancellationToken
+					);
+				},
+				SyntaxKind.LocalFunctionStatement
+			);
+
+			context.RegisterSyntaxNodeAction(
+				ctx => AnalyzeConflictingImmutabilityOnTypeParameters(
+					ctx,
+					annotationsContext
+				),
+				SyntaxKind.TypeParameter
+			);
+
+			context.RegisterSyntaxNodeAction(
+				ctx => AnalyzeConflictingImmutabilityOnMember(
+					ctx,
+					annotationsContext
+				),
+				SyntaxKind.ClassDeclaration,
+				SyntaxKind.InterfaceDeclaration,
+				SyntaxKind.StructDeclaration
+			);
+		}
+
+		private static void AnalyzeMember(
+			SymbolAnalysisContext ctx,
+			AnnotationsContext annotationsContext,
+			ImmutabilityContext immutabilityContext
+		) {
+			// We only care about checking static fields/properties. These
+			// are global variables, so we always want them to be immutable.
+			// The fields/properties of [Immutable] types get handled via
+			// AnalyzeTypeDeclaration.
+			if( !ctx.Symbol.IsStatic ) {
+				return;
+			}
+
+			// Ignore const things, which include enum names.
+			if( ctx.Symbol is IFieldSymbol f && f.IsConst ) {
+				return;
+			}
+
+			// We would like this check to run for generated code too, but
+			// there are two problems:
+			// (1) the easy one: we generate some static variables that are
+			//     safe in practice but don't analyze well.
+			// (2) the hard one: resx code-gen generates some stuff that's
+			//     safe in practice but doesn't analyze well.
+			if( ctx.Symbol.IsFromGeneratedCode() ) {
+				return;
+			}
+
+			var checker = new ImmutableDefinitionChecker(
+				compilation: ctx.Compilation,
+				diagnosticSink: ctx.ReportDiagnostic,
+				context: immutabilityContext,
+				annotationsContext: annotationsContext,
+				cancellationToken: ctx.CancellationToken
+			);
+
+			checker.CheckMember( ctx.Symbol );
+		}
+
+		private static void AnalyzeMethodDeclarationConsistency(
+			SymbolAnalysisContext ctx,
+			AnnotationsContext annotationsContext,
+			ImmutabilityContext immutabilityContext,
+			IMethodSymbol methodSymbol
+		) {
+			// Static methods can't implement interface methods
+			if( methodSymbol.IsStatic ) {
+				return;
+			}
+
+			ImmutableAttributeConsistencyChecker consistencyChecker = new ImmutableAttributeConsistencyChecker(
+				compilation: ctx.Compilation,
+				diagnosticSink: ctx.ReportDiagnostic,
+				context: immutabilityContext,
+				annotationsContext: annotationsContext
+			);
+
+			consistencyChecker.CheckMethodDeclaration( methodSymbol, ctx.CancellationToken );
+		}
+
+		private static void AnalyzeTypeDeclaration(
+			SymbolAnalysisContext ctx,
+			AnnotationsContext annotationsContext,
+			ImmutabilityContext immutabilityContext,
+			INamedTypeSymbol typeSymbol
+		) {
+			if( typeSymbol.IsImplicitlyDeclared ) {
+				return;
+			}
+
+			ImmutableAttributeConsistencyChecker consistencyChecker = new ImmutableAttributeConsistencyChecker(
+				compilation: ctx.Compilation,
+				diagnosticSink: ctx.ReportDiagnostic,
+				context: immutabilityContext,
+				annotationsContext: annotationsContext
+			);
+
+			consistencyChecker.CheckTypeDeclaration( typeSymbol, ctx.CancellationToken );
+
+			if( typeSymbol.TypeKind == TypeKind.Interface ) {
+				return;
+			}
+
+			if( !annotationsContext.Objects.Immutable.IsDefined( typeSymbol )
+				&& !annotationsContext.Objects.ConditionallyImmutable.IsDefined( typeSymbol )
+				&& !annotationsContext.Objects.ImmutableBaseClass.IsDefined( typeSymbol )
+			) {
+				return;
+			}
+
+			if( annotationsContext.Objects.ConditionallyImmutable.IsDefined( typeSymbol ) ) {
+				immutabilityContext = immutabilityContext.WithConditionalTypeParametersAsImmutable( typeSymbol );
+			}
+
+			ImmutableDefinitionChecker checker = new ImmutableDefinitionChecker(
+				compilation: ctx.Compilation,
+				diagnosticSink: ctx.ReportDiagnostic,
+				context: immutabilityContext,
+				annotationsContext: annotationsContext,
+				cancellationToken: ctx.CancellationToken
+			);
+
+			checker.CheckDeclaration( typeSymbol );
+		}
+
+		private static void AnalyzeTypeArguments(
+			SyntaxNodeAnalysisContext ctx,
+			AnnotationsContext annotationsContext,
+			ImmutabilityContext immutabilityContext,
+			SimpleNameSyntax syntax,
+			Func<int, Location> getArgumentLocation
+		) {
+			if( syntax.IsFromDocComment() ) {
+				// ignore things in doccomments such as crefs
+				return;
+			}
+
+			SymbolInfo info = ctx.SemanticModel.GetSymbolInfo( syntax, ctx.CancellationToken );
+
+			// Ignore anything that cannot have type arguments/parameters
+			if( !GetTypeParamsAndArgs( info.Symbol, out var typeParameters, out var typeArguments ) ) {
+				return;
+			}
+
+			int i = 0;
+			var paramArgPairs = typeParameters.Zip( typeArguments, ( p, a ) => (p, a, i++) );
+			foreach( var (parameter, argument, position) in paramArgPairs ) {
+				// TODO: this should eventually use information from ImmutableTypeInfo
+				// however the current information about immutable type parameters
+				// includes [Immutable] filling for what will instead be the upcoming
+				// [OnlyIf] (e.g. it would be broken for IEnumerable<>)
+				if( !annotationsContext.Objects.Immutable.IsDefined( parameter ) ) {
+					continue;
+				}
+
+				if( !immutabilityContext.IsImmutable(
+					new ImmutabilityQuery(
+						ImmutableTypeKind.Total,
+						argument
+					),
+					getLocation: () => getArgumentLocation( position ),
+					out Diagnostic diagnostic
+				) ) {
+					// TODO: not necessarily a good diagnostic for this use-case
+					ctx.ReportDiagnostic( diagnostic );
+				}
+			}
+		}
+
+		private static void AnalyzeConditionalImmutabilityOnMethodDeclarations(
+			IMethodSymbol method,
+			AnnotationsContext annotationsContext,
+			Action<Diagnostic> diagnosticSink,
+			CancellationToken cancellationToken
+		) {
+			foreach( var parameter in method.TypeParameters ) {
+				// Check if the parameter has the [OnlyIf] attribute
+				if( !annotationsContext.Objects.OnlyIf.IsDefined( parameter ) ) {
+					continue;
+				}
+
+				// Create the diagnostic on the parameter (including the attribute)
+				diagnosticSink( Diagnostic.Create(
+					Diagnostics.UnexpectedConditionalImmutability,
+					parameter.DeclaringSyntaxReferences[ 0 ].GetSyntax( cancellationToken ).GetLocation()
+				) );
+			}
+		}
+
+		private static void AnalyzeConflictingImmutabilityOnTypeParameters(
+			SyntaxNodeAnalysisContext ctx,
+			AnnotationsContext annotationsContext
+		) {
+			// Get the symbol for the parameter
+			if( ctx.SemanticModel.GetDeclaredSymbol( ctx.Node, ctx.CancellationToken ) is not ITypeParameterSymbol symbol ) {
+				return;
+			}
+
+			// Check if the parameter has both the [Immutable] and the [OnlyIf] attributes
+			if( !annotationsContext.Objects.Immutable.IsDefined( symbol )
+				|| !annotationsContext.Objects.OnlyIf.IsDefined( symbol )
+			) {
+				return;
+			}
+
+			// Create the diagnostic on the parameter (excluding the attribute)
+			ctx.ReportDiagnostic(
+				Diagnostics.ConflictingImmutability,
+				symbol.DeclaringSyntaxReferences[ 0 ].GetSyntax( ctx.CancellationToken ).GetLastToken().GetLocation(),
+				messageArgs: new[] {
+					"Immutable",
+					"ConditionallyImmutable.OnlyIf",
+					symbol.Kind.ToString().ToLower()
+				}
+			);
+		}
+
+		private static void AnalyzeConflictingImmutabilityOnMember(
+			SyntaxNodeAnalysisContext ctx,
+			AnnotationsContext annotationsContext
+		) {
+
+			// Ensure syntax is expected and get the symbol
+			if( ctx.Node is not TypeDeclarationSyntax syntax ) {
+				return;
+			}
+			var symbol = ctx.SemanticModel.GetDeclaredSymbol( syntax, ctx.CancellationToken );
+
+			// Get information about immutability
+			bool hasImmutable = annotationsContext.Objects.Immutable.IsDefined( symbol );
+			bool hasConditionallyImmutable = annotationsContext.Objects.ConditionallyImmutable.IsDefined( symbol );
+			bool hasImmutableBase = annotationsContext.Objects.ImmutableBaseClass.IsDefined( symbol );
+
+			// Check if there are conflicting immutability attributes
+			if( hasImmutable && hasConditionallyImmutable ) {
+				// [Immutable] and [ConditionallyImmutable] both exist,
+				// so create a diagnostic
+				ctx.ReportDiagnostic(
+					Diagnostics.ConflictingImmutability,
+					syntax.Identifier.GetLocation(),
+					messageArgs: new object[] {
+						"Immutable",
+						"ConditionallyImmutable",
+						syntax.Keyword
+					}
+				);
+			}
+			if( hasImmutable && hasImmutableBase ) {
+				// [Immutable] and [ImmutableBaseClassAttribute] both exist,
+				// so create a diagnostic
+				ctx.ReportDiagnostic(
+					Diagnostics.ConflictingImmutability,
+					syntax.Identifier.GetLocation(),
+					messageArgs: new object[] {
+						"Immutable",
+						"ImmutableBaseClassAttribute",
+						syntax.Keyword
+					}
+				);
+			}
+			if( hasConditionallyImmutable && hasImmutableBase ) {
+				// [ConditionallyImmutable] and [ImmutableBaseClassAttribute] both exist,
+				// so create a diagnostic
+				ctx.ReportDiagnostic(
+					Diagnostics.ConflictingImmutability,
+					syntax.Identifier.GetLocation(),
+					messageArgs: new object[] {
+						"ConditionallyImmutable",
+						"ImmutableBaseClassAttribute",
+						syntax.Keyword
+					}
+				 );
+			}
+		}
+
+		private static bool GetTypeParamsAndArgs( ISymbol type, out ImmutableArray<ITypeParameterSymbol> typeParameters, out ImmutableArray<ITypeSymbol> typeArguments ) {
+			switch( type ) {
+				case IMethodSymbol method:
+					typeParameters = method.TypeParameters;
+					typeArguments = method.TypeArguments;
+					return true;
+				case INamedTypeSymbol namedType:
+					typeParameters = namedType.TypeParameters;
+					typeArguments = namedType.TypeArguments;
+					return true;
+				default:
+					return false;
+			}
+		}
+	}
+}