--- conflicted
+++ resolved
@@ -1,69 +1,65 @@
-﻿using System.Collections.Immutable;
-using D2L.CodeStyle.Analyzers.Common;
-using Microsoft.CodeAnalysis;
-using Microsoft.CodeAnalysis.CSharp;
-using Microsoft.CodeAnalysis.CSharp.Syntax;
-using Microsoft.CodeAnalysis.Diagnostics;
-
-namespace D2L.CodeStyle.Analyzers.Immutability {
-	[DiagnosticAnalyzer( LanguageNames.CSharp )]
-	public sealed class ImmutabilityAnalyzer : DiagnosticAnalyzer {
-		public override ImmutableArray<DiagnosticDescriptor> SupportedDiagnostics => ImmutableArray.Create( Diagnostics.ImmutableClassIsnt );
-
-		private readonly MutabilityInspectionResultFormatter m_resultFormatter = new MutabilityInspectionResultFormatter();
-
-		public override void Initialize( AnalysisContext context ) {
-			context.RegisterCompilationStartAction( RegisterAnalysis );
-		}
-
-		private void RegisterAnalysis( CompilationStartAnalysisContext context ) {
-			var inspector = new MutabilityInspector( new KnownImmutableTypes( context.Compilation.Assembly ) );
-
-			context.RegisterSyntaxNodeAction(
-				ctx => AnalyzeClass( ctx, inspector ),
-				SyntaxKind.ClassDeclaration
-			);
-		}
-
-		private void AnalyzeClass( SyntaxNodeAnalysisContext context, MutabilityInspector inspector ) {
-			var root = context.Node as ClassDeclarationSyntax;
-			if( root == null ) {
-				return;
-			}
-
-			var symbol = context.SemanticModel.GetDeclaredSymbol( root );
-			if( symbol == null ) {
-				return;
-			}
-
-			// skip classes not marked immutable
-			if( !inspector.IsTypeMarkedImmutable( symbol ) ) {
-				return;
-			}
-
-			var flags = MutabilityInspectionFlags.Default 
-				| MutabilityInspectionFlags.AllowUnsealed // `symbol` is the concrete type
-				| MutabilityInspectionFlags.IgnoreImmutabilityAttribute; // we're _validating_ the attribute
-
-<<<<<<< HEAD
-			// override the enumeration style to exclude audited members
-			var memberEnumerationStyle = MemberEnumerationStyle.NonStaticNonAuditedMembers;
-
-			var mutabilityResult = m_immutabilityInspector.InspectType( 
-				symbol, 
-				context.Compilation.Assembly, 
-				flags, 
-				memberEnumerationStyle 
-			);
-=======
-			var mutabilityResult = inspector.InspectType( symbol, context.Compilation.Assembly, flags );
->>>>>>> 6cfbfeaf
-
-			if( mutabilityResult.IsMutable ) {
-				var reason = m_resultFormatter.Format( mutabilityResult );
-				var diagnostic = Diagnostic.Create( Diagnostics.ImmutableClassIsnt, root.GetLocation(), reason );
-				context.ReportDiagnostic( diagnostic );
-			}
-		}
-	}
-}
+﻿using System.Collections.Immutable;
+using D2L.CodeStyle.Analyzers.Common;
+using Microsoft.CodeAnalysis;
+using Microsoft.CodeAnalysis.CSharp;
+using Microsoft.CodeAnalysis.CSharp.Syntax;
+using Microsoft.CodeAnalysis.Diagnostics;
+
+namespace D2L.CodeStyle.Analyzers.Immutability {
+	[DiagnosticAnalyzer( LanguageNames.CSharp )]
+	public sealed class ImmutabilityAnalyzer : DiagnosticAnalyzer {
+		public override ImmutableArray<DiagnosticDescriptor> SupportedDiagnostics => ImmutableArray.Create( Diagnostics.ImmutableClassIsnt );
+
+		private readonly MutabilityInspectionResultFormatter m_resultFormatter = new MutabilityInspectionResultFormatter();
+
+		public override void Initialize( AnalysisContext context ) {
+			context.RegisterCompilationStartAction( RegisterAnalysis );
+		}
+
+		private void RegisterAnalysis( CompilationStartAnalysisContext context ) {
+			var inspector = new MutabilityInspector( new KnownImmutableTypes( context.Compilation.Assembly ) );
+
+			context.RegisterSyntaxNodeAction(
+				ctx => AnalyzeClass( ctx, inspector ),
+				SyntaxKind.ClassDeclaration
+			);
+		}
+
+		private void AnalyzeClass( SyntaxNodeAnalysisContext context, MutabilityInspector inspector ) {
+			var root = context.Node as ClassDeclarationSyntax;
+			if( root == null ) {
+				return;
+			}
+
+			var symbol = context.SemanticModel.GetDeclaredSymbol( root );
+			if( symbol == null ) {
+				return;
+			}
+
+			// skip classes not marked immutable
+			if( !inspector.IsTypeMarkedImmutable( symbol ) ) {
+				return;
+			}
+
+			var flags = MutabilityInspectionFlags.Default 
+				| MutabilityInspectionFlags.AllowUnsealed // `symbol` is the concrete type
+				| MutabilityInspectionFlags.IgnoreImmutabilityAttribute; // we're _validating_ the attribute
+
+			// override the enumeration style to exclude audited members
+			var memberEnumerationStyle = MemberEnumerationStyle.NonStaticNonAuditedMembers;
+
+			var mutabilityResult = inspector.InspectType( 
+				symbol, 
+				context.Compilation.Assembly, 
+				flags, 
+				memberEnumerationStyle 
+			);
+
+			if( mutabilityResult.IsMutable ) {
+				var reason = m_resultFormatter.Format( mutabilityResult );
+				var diagnostic = Diagnostic.Create( Diagnostics.ImmutableClassIsnt, root.GetLocation(), reason );
+				context.ReportDiagnostic( diagnostic );
+			}
+		}
+	}
+}