﻿using System;
using System.Collections.Immutable;
using System.Linq;
using D2L.CodeStyle.Analyzers.Extensions;
using Microsoft.CodeAnalysis;
using Microsoft.CodeAnalysis.CSharp;
using Microsoft.CodeAnalysis.CSharp.Syntax;

namespace D2L.CodeStyle.Analyzers.Immutability {
	internal static class ImmutableHelpers {

		/// <summary>
		/// These values are used as the exceptions when a type is marked [Immutable] with no defined exceptions.
		/// </summary>
		public static readonly ImmutableHashSet<string> DefaultImmutabilityExceptions = ImmutableHashSet.Create(
			"ItHasntBeenLookedAt",
			"ItsSketchy",
			"ItsStickyDataOhNooo",
			"WeNeedToMakeTheAnalyzerConsiderThisSafe",
			"ItsUgly",
			"ItsOnDeathRow"
		);

		/// <summary>
		/// Gets all of the [Immutable] attribute exceptions for this type, including inherited exceptions.
		/// </summary>
		public static ImmutableHashSet<string> GetAllImmutableExceptions( this ITypeSymbol type ) {

			ImmutableHashSet<string> directExceptions = type.GetDirectImmutableExceptions();
			if( directExceptions.Any() ) {
				// If the type has direct exceptions, we can assume that the inherited exceptions are already
				// being properly analyzed for correctness, so we just return these.
				return directExceptions;
			}

			var inheritedImmutableExceptions = type.GetInheritedImmutableExceptions();
			if( !inheritedImmutableExceptions.Any() ) {
				return ImmutableHashSet<string>.Empty;
			}

			var exceptions = inheritedImmutableExceptions
				.Select( kvp => kvp.Value )
				.Aggregate( ( first, second ) => first.Intersect( second ) );
			return exceptions;
		}

		/// <summary>
		/// Parses the Except values from a type's [Immutable] attribute.
		/// </summary>
		public static ImmutableHashSet<string> GetDirectImmutableExceptions( this ITypeSymbol ty ) {

			// Externally owned immutable types have no annotation to pull exceptions from, but we want to treat them
			// as if they have no exceptions for the purposes of aggregating allowed Unaudited reasons.
			if( ty.IsExternallyOwnedMarkedImmutableType() ) {
				return ImmutableHashSet<string>.Empty;
			}

			var builder = ImmutableHashSet.CreateBuilder<string>();

			AttributeData immutableAttribute = Attributes.Objects.Immutable.GetAll( ty ).FirstOrDefault();
			if( immutableAttribute != null ) {
				var excepts = GetDirectImmutableException( immutableAttribute );
				builder.UnionWith( excepts );
			}

			}

			return builder.ToImmutable();
		}

		private static ImmutableHashSet<string> GetDirectImmutableException( AttributeData attrData ) { 
			SyntaxNode syntaxNode = attrData
				.ApplicationSyntaxReference?
				.GetSyntax();

			AttributeSyntax attrSyntax = syntaxNode as AttributeSyntax;

			ExpressionSyntax flagsExpression;

			// If we can't get the attribute syntax but we know the Immutable attribute exists, we're analyzing a type
			// from another assembly. We can analyze it by parsing its value back into syntax.
			if( attrSyntax == null ) {

				TypedConstant exceptValue = attrData
					.NamedArguments
					.FirstOrDefault( kvp => kvp.Key == "Except" )
					.Value;

				flagsExpression = exceptValue.IsNull
					? null
					: SyntaxFactory.ParseExpression( exceptValue.ToCSharpString() );

			} else {

				AttributeArgumentSyntax foundArg = attrSyntax
					.ArgumentList?
					.Arguments
					.FirstOrDefault(
						// Get the first argument that is defined by the "Except = ..." syntax
						arg => arg.NameEquals?.Name?.Identifier.ValueText == "Except"
					);

				flagsExpression = foundArg?.Expression;
			}

			if( flagsExpression == null ) {
				// We have the Immutable attribute but no Except value, so we just return the defaults
				return DefaultImmutabilityExceptions;
			}

			return ExceptFlagValuesToSet( flagsExpression );
		}

		/// <summary>
		/// Gets all [Immutable] attribute exceptions from this type's inherited types
		/// </summary>
		public static ImmutableDictionary<ISymbol, ImmutableHashSet<string>> GetInheritedImmutableExceptions( this ITypeSymbol type ) {

			var builder = ImmutableDictionary.CreateBuilder<ISymbol, ImmutableHashSet<string>>();

			ITypeSymbol baseType = type.BaseType;
			while( baseType != null ) {
				// Interfaces of the base types are covered in AllInterfaces below, so we only need to get direct exceptions
				// if they exist.
				ImmutableHashSet<string> baseTypeExceptions;
				if( baseType.TryGetDirectImmutableExceptions( out baseTypeExceptions ) ) {
					builder.Add( baseType, baseTypeExceptions );
				}
				baseType = baseType.BaseType;
			}

<<<<<<< HEAD
			foreach( INamedTypeSymbol iface in type.Interfaces ) {
				if( !iface.IsTypeMarkedImmutable() ) {
					continue;
=======
			foreach( INamedTypeSymbol iface in type.AllInterfaces ) {
				ImmutableHashSet<string> ifaceExceptions;
				if( iface.TryGetDirectImmutableExceptions( out ifaceExceptions ) ) {
					builder.Add( iface, ifaceExceptions );
>>>>>>> 8d38b258
				}
				ImmutableHashSet<string> ifaceExceptions = iface.GetDirectImmutableExceptions();
				builder.Add( iface, ifaceExceptions );
			}

			return builder.ToImmutable();
		}

		private static ImmutableHashSet<string> ExceptFlagValuesToSet( ExpressionSyntax expr ) {

			var builder = ImmutableHashSet.CreateBuilder<string>();

			ExceptFlagValuesToSetRecursive( expr, builder );

			return builder.ToImmutable();
		}

		private static void ExceptFlagValuesToSetRecursive( ExpressionSyntax expr, ImmutableHashSet<string>.Builder builder ) {

			if( expr is MemberAccessExpressionSyntax ) {

				var memEx = (MemberAccessExpressionSyntax)expr;

				string value = memEx.Name.Identifier.ValueText;
				// "None" values are skipped over. If there was only the one None value, the empty set will be returned as
				// expected. If there were other values, None is irrelevant since we only support OR operations.
				if( value != "None" ) {
					builder.Add( value );
				}
				return;
			}

			if( expr is BinaryExpressionSyntax ) {

				var binEx = (BinaryExpressionSyntax)expr;

				if( binEx.Kind() != SyntaxKind.BitwiseOrExpression ) {
					throw new Exception( $"Flags are being created with unsupported operator: '{binEx}" );
				}

				ExceptFlagValuesToSetRecursive( binEx.Right, builder );
				ExceptFlagValuesToSetRecursive( binEx.Left, builder );
				return;
			}

			throw new Exception( $"Unknown expression syntax type '{expr.GetType()}' when parsing flags: '{expr}'" );
		}

	}
}
<|MERGE_RESOLUTION|>--- conflicted
+++ resolved
@@ -1,191 +1,184 @@
-﻿using System;
-using System.Collections.Immutable;
-using System.Linq;
-using D2L.CodeStyle.Analyzers.Extensions;
-using Microsoft.CodeAnalysis;
-using Microsoft.CodeAnalysis.CSharp;
-using Microsoft.CodeAnalysis.CSharp.Syntax;
-
-namespace D2L.CodeStyle.Analyzers.Immutability {
-	internal static class ImmutableHelpers {
-
-		/// <summary>
-		/// These values are used as the exceptions when a type is marked [Immutable] with no defined exceptions.
-		/// </summary>
-		public static readonly ImmutableHashSet<string> DefaultImmutabilityExceptions = ImmutableHashSet.Create(
-			"ItHasntBeenLookedAt",
-			"ItsSketchy",
-			"ItsStickyDataOhNooo",
-			"WeNeedToMakeTheAnalyzerConsiderThisSafe",
-			"ItsUgly",
-			"ItsOnDeathRow"
-		);
-
-		/// <summary>
-		/// Gets all of the [Immutable] attribute exceptions for this type, including inherited exceptions.
-		/// </summary>
-		public static ImmutableHashSet<string> GetAllImmutableExceptions( this ITypeSymbol type ) {
-
-			ImmutableHashSet<string> directExceptions = type.GetDirectImmutableExceptions();
-			if( directExceptions.Any() ) {
-				// If the type has direct exceptions, we can assume that the inherited exceptions are already
-				// being properly analyzed for correctness, so we just return these.
-				return directExceptions;
-			}
-
-			var inheritedImmutableExceptions = type.GetInheritedImmutableExceptions();
-			if( !inheritedImmutableExceptions.Any() ) {
-				return ImmutableHashSet<string>.Empty;
-			}
-
-			var exceptions = inheritedImmutableExceptions
-				.Select( kvp => kvp.Value )
-				.Aggregate( ( first, second ) => first.Intersect( second ) );
-			return exceptions;
-		}
-
-		/// <summary>
-		/// Parses the Except values from a type's [Immutable] attribute.
-		/// </summary>
-		public static ImmutableHashSet<string> GetDirectImmutableExceptions( this ITypeSymbol ty ) {
-
-			// Externally owned immutable types have no annotation to pull exceptions from, but we want to treat them
-			// as if they have no exceptions for the purposes of aggregating allowed Unaudited reasons.
-			if( ty.IsExternallyOwnedMarkedImmutableType() ) {
-				return ImmutableHashSet<string>.Empty;
-			}
-
-			var builder = ImmutableHashSet.CreateBuilder<string>();
-
-			AttributeData immutableAttribute = Attributes.Objects.Immutable.GetAll( ty ).FirstOrDefault();
-			if( immutableAttribute != null ) {
-				var excepts = GetDirectImmutableException( immutableAttribute );
-				builder.UnionWith( excepts );
-			}
-
-			}
-
-			return builder.ToImmutable();
-		}
-
-		private static ImmutableHashSet<string> GetDirectImmutableException( AttributeData attrData ) { 
-			SyntaxNode syntaxNode = attrData
-				.ApplicationSyntaxReference?
-				.GetSyntax();
-
-			AttributeSyntax attrSyntax = syntaxNode as AttributeSyntax;
-
-			ExpressionSyntax flagsExpression;
-
-			// If we can't get the attribute syntax but we know the Immutable attribute exists, we're analyzing a type
-			// from another assembly. We can analyze it by parsing its value back into syntax.
-			if( attrSyntax == null ) {
-
-				TypedConstant exceptValue = attrData
-					.NamedArguments
-					.FirstOrDefault( kvp => kvp.Key == "Except" )
-					.Value;
-
-				flagsExpression = exceptValue.IsNull
-					? null
-					: SyntaxFactory.ParseExpression( exceptValue.ToCSharpString() );
-
-			} else {
-
-				AttributeArgumentSyntax foundArg = attrSyntax
-					.ArgumentList?
-					.Arguments
-					.FirstOrDefault(
-						// Get the first argument that is defined by the "Except = ..." syntax
-						arg => arg.NameEquals?.Name?.Identifier.ValueText == "Except"
-					);
-
-				flagsExpression = foundArg?.Expression;
-			}
-
-			if( flagsExpression == null ) {
-				// We have the Immutable attribute but no Except value, so we just return the defaults
-				return DefaultImmutabilityExceptions;
-			}
-
-			return ExceptFlagValuesToSet( flagsExpression );
-		}
-
-		/// <summary>
-		/// Gets all [Immutable] attribute exceptions from this type's inherited types
-		/// </summary>
-		public static ImmutableDictionary<ISymbol, ImmutableHashSet<string>> GetInheritedImmutableExceptions( this ITypeSymbol type ) {
-
-			var builder = ImmutableDictionary.CreateBuilder<ISymbol, ImmutableHashSet<string>>();
-
-			ITypeSymbol baseType = type.BaseType;
-			while( baseType != null ) {
-				// Interfaces of the base types are covered in AllInterfaces below, so we only need to get direct exceptions
-				// if they exist.
-				ImmutableHashSet<string> baseTypeExceptions;
-				if( baseType.TryGetDirectImmutableExceptions( out baseTypeExceptions ) ) {
-					builder.Add( baseType, baseTypeExceptions );
-				}
-				baseType = baseType.BaseType;
-			}
-
-<<<<<<< HEAD
-			foreach( INamedTypeSymbol iface in type.Interfaces ) {
-				if( !iface.IsTypeMarkedImmutable() ) {
-					continue;
-=======
-			foreach( INamedTypeSymbol iface in type.AllInterfaces ) {
-				ImmutableHashSet<string> ifaceExceptions;
-				if( iface.TryGetDirectImmutableExceptions( out ifaceExceptions ) ) {
-					builder.Add( iface, ifaceExceptions );
->>>>>>> 8d38b258
-				}
-				ImmutableHashSet<string> ifaceExceptions = iface.GetDirectImmutableExceptions();
-				builder.Add( iface, ifaceExceptions );
-			}
-
-			return builder.ToImmutable();
-		}
-
-		private static ImmutableHashSet<string> ExceptFlagValuesToSet( ExpressionSyntax expr ) {
-
-			var builder = ImmutableHashSet.CreateBuilder<string>();
-
-			ExceptFlagValuesToSetRecursive( expr, builder );
-
-			return builder.ToImmutable();
-		}
-
-		private static void ExceptFlagValuesToSetRecursive( ExpressionSyntax expr, ImmutableHashSet<string>.Builder builder ) {
-
-			if( expr is MemberAccessExpressionSyntax ) {
-
-				var memEx = (MemberAccessExpressionSyntax)expr;
-
-				string value = memEx.Name.Identifier.ValueText;
-				// "None" values are skipped over. If there was only the one None value, the empty set will be returned as
-				// expected. If there were other values, None is irrelevant since we only support OR operations.
-				if( value != "None" ) {
-					builder.Add( value );
-				}
-				return;
-			}
-
-			if( expr is BinaryExpressionSyntax ) {
-
-				var binEx = (BinaryExpressionSyntax)expr;
-
-				if( binEx.Kind() != SyntaxKind.BitwiseOrExpression ) {
-					throw new Exception( $"Flags are being created with unsupported operator: '{binEx}" );
-				}
-
-				ExceptFlagValuesToSetRecursive( binEx.Right, builder );
-				ExceptFlagValuesToSetRecursive( binEx.Left, builder );
-				return;
-			}
-
-			throw new Exception( $"Unknown expression syntax type '{expr.GetType()}' when parsing flags: '{expr}'" );
-		}
-
-	}
-}
+﻿using System;
+using System.Collections.Immutable;
+using System.Linq;
+using D2L.CodeStyle.Analyzers.Extensions;
+using Microsoft.CodeAnalysis;
+using Microsoft.CodeAnalysis.CSharp;
+using Microsoft.CodeAnalysis.CSharp.Syntax;
+
+namespace D2L.CodeStyle.Analyzers.Immutability {
+	internal static class ImmutableHelpers {
+
+		/// <summary>
+		/// These values are used as the exceptions when a type is marked [Immutable] with no defined exceptions.
+		/// </summary>
+		public static readonly ImmutableHashSet<string> DefaultImmutabilityExceptions = ImmutableHashSet.Create(
+			"ItHasntBeenLookedAt",
+			"ItsSketchy",
+			"ItsStickyDataOhNooo",
+			"WeNeedToMakeTheAnalyzerConsiderThisSafe",
+			"ItsUgly",
+			"ItsOnDeathRow"
+		);
+
+		/// <summary>
+		/// Gets all of the [Immutable] attribute exceptions for this type, including inherited exceptions.
+		/// </summary>
+		public static ImmutableHashSet<string> GetAllImmutableExceptions( this ITypeSymbol type ) {
+
+			ImmutableHashSet<string> directExceptions = type.GetDirectImmutableExceptions();
+			if( directExceptions.Any() ) {
+				// If the type has direct exceptions, we can assume that the inherited exceptions are already
+				// being properly analyzed for correctness, so we just return these.
+				return directExceptions;
+			}
+
+			var inheritedImmutableExceptions = type.GetInheritedImmutableExceptions();
+			if( !inheritedImmutableExceptions.Any() ) {
+				return ImmutableHashSet<string>.Empty;
+			}
+
+			var exceptions = inheritedImmutableExceptions
+				.Select( kvp => kvp.Value )
+				.Aggregate( ( first, second ) => first.Intersect( second ) );
+			return exceptions;
+		}
+
+		/// <summary>
+		/// Parses the Except values from a type's [Immutable] attribute.
+		/// </summary>
+		public static ImmutableHashSet<string> GetDirectImmutableExceptions( this ITypeSymbol ty ) {
+
+			// Externally owned immutable types have no annotation to pull exceptions from, but we want to treat them
+			// as if they have no exceptions for the purposes of aggregating allowed Unaudited reasons.
+			if( ty.IsExternallyOwnedMarkedImmutableType() ) {
+				return ImmutableHashSet<string>.Empty;
+			}
+
+			var builder = ImmutableHashSet.CreateBuilder<string>();
+
+			AttributeData immutableAttribute = Attributes.Objects.Immutable.GetAll( ty ).FirstOrDefault();
+			if( immutableAttribute != null ) {
+				var excepts = GetDirectImmutableException( immutableAttribute );
+				builder.UnionWith( excepts );
+			}
+
+			}
+
+			return builder.ToImmutable();
+		}
+
+		private static ImmutableHashSet<string> GetDirectImmutableException( AttributeData attrData ) { 
+			SyntaxNode syntaxNode = attrData
+				.ApplicationSyntaxReference?
+				.GetSyntax();
+
+			AttributeSyntax attrSyntax = syntaxNode as AttributeSyntax;
+
+			ExpressionSyntax flagsExpression;
+
+			// If we can't get the attribute syntax but we know the Immutable attribute exists, we're analyzing a type
+			// from another assembly. We can analyze it by parsing its value back into syntax.
+			if( attrSyntax == null ) {
+
+				TypedConstant exceptValue = attrData
+					.NamedArguments
+					.FirstOrDefault( kvp => kvp.Key == "Except" )
+					.Value;
+
+				flagsExpression = exceptValue.IsNull
+					? null
+					: SyntaxFactory.ParseExpression( exceptValue.ToCSharpString() );
+
+			} else {
+
+				AttributeArgumentSyntax foundArg = attrSyntax
+					.ArgumentList?
+					.Arguments
+					.FirstOrDefault(
+						// Get the first argument that is defined by the "Except = ..." syntax
+						arg => arg.NameEquals?.Name?.Identifier.ValueText == "Except"
+					);
+
+				flagsExpression = foundArg?.Expression;
+			}
+
+			if( flagsExpression == null ) {
+				// We have the Immutable attribute but no Except value, so we just return the defaults
+				return DefaultImmutabilityExceptions;
+			}
+
+			return ExceptFlagValuesToSet( flagsExpression );
+		}
+
+		/// <summary>
+		/// Gets all [Immutable] attribute exceptions from this type's inherited types
+		/// </summary>
+		public static ImmutableDictionary<ISymbol, ImmutableHashSet<string>> GetInheritedImmutableExceptions( this ITypeSymbol type ) {
+
+			var builder = ImmutableDictionary.CreateBuilder<ISymbol, ImmutableHashSet<string>>();
+
+			ITypeSymbol baseType = type.BaseType;
+			while( baseType != null ) {
+				// Interfaces of the base types are covered in AllInterfaces below, so we only need to get direct exceptions
+				// if they exist.
+				ImmutableHashSet<string> baseTypeExceptions;
+				if( baseType.TryGetDirectImmutableExceptions( out baseTypeExceptions ) ) {
+					builder.Add( baseType, baseTypeExceptions );
+				}
+				baseType = baseType.BaseType;
+			}
+
+			foreach( INamedTypeSymbol iface in type.AllInterfaces ) {
+				if( !iface.IsTypeMarkedImmutable() ) {
+					continue;
+				}
+				ImmutableHashSet<string> ifaceExceptions = iface.GetDirectImmutableExceptions();
+				builder.Add( iface, ifaceExceptions );
+			}
+
+			return builder.ToImmutable();
+		}
+
+		private static ImmutableHashSet<string> ExceptFlagValuesToSet( ExpressionSyntax expr ) {
+
+			var builder = ImmutableHashSet.CreateBuilder<string>();
+
+			ExceptFlagValuesToSetRecursive( expr, builder );
+
+			return builder.ToImmutable();
+		}
+
+		private static void ExceptFlagValuesToSetRecursive( ExpressionSyntax expr, ImmutableHashSet<string>.Builder builder ) {
+
+			if( expr is MemberAccessExpressionSyntax ) {
+
+				var memEx = (MemberAccessExpressionSyntax)expr;
+
+				string value = memEx.Name.Identifier.ValueText;
+				// "None" values are skipped over. If there was only the one None value, the empty set will be returned as
+				// expected. If there were other values, None is irrelevant since we only support OR operations.
+				if( value != "None" ) {
+					builder.Add( value );
+				}
+				return;
+			}
+
+			if( expr is BinaryExpressionSyntax ) {
+
+				var binEx = (BinaryExpressionSyntax)expr;
+
+				if( binEx.Kind() != SyntaxKind.BitwiseOrExpression ) {
+					throw new Exception( $"Flags are being created with unsupported operator: '{binEx}" );
+				}
+
+				ExceptFlagValuesToSetRecursive( binEx.Right, builder );
+				ExceptFlagValuesToSetRecursive( binEx.Left, builder );
+				return;
+			}
+
+			throw new Exception( $"Unknown expression syntax type '{expr.GetType()}' when parsing flags: '{expr}'" );
+		}
+
+	}
+}