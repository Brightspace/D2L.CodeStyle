﻿using System;
using System.Collections.Immutable;
using System.Linq;
using D2L.CodeStyle.Analysis;
using D2L.CodeStyle.Annotations;
using Microsoft.CodeAnalysis;
using Microsoft.CodeAnalysis.CSharp;
using Microsoft.CodeAnalysis.CSharp.Syntax;
using Microsoft.CodeAnalysis.Diagnostics;

namespace D2L.CodeStyle.Analyzers {
    [DiagnosticAnalyzer( LanguageNames.CSharp )]
    public sealed class UnsafeStaticsAnalyzer : DiagnosticAnalyzer {

        public const string DiagnosticId = "D2L0002";
        private const string Category = "Safety";

        private const string Title = "Ensure that static field is safe in undifferentiated servers.";
        private const string Description = "Static fields should not have client-specific or mutable data, otherwise they will not be safe in undifferentiated servers.";
        internal const string MessageFormat = "The static field or property {0} is unsafe because {1} is mutable.";

        private static readonly DiagnosticDescriptor Rule = new DiagnosticDescriptor(
            DiagnosticId, 
            Title, 
            MessageFormat, 
            Category,
            DiagnosticSeverity.Error,
            isEnabledByDefault: true,
            description: Description
        );

        public override ImmutableArray<DiagnosticDescriptor> SupportedDiagnostics => ImmutableArray.Create( Rule );

        private readonly MutabilityInspector m_immutabilityInspector = new MutabilityInspector();
        private readonly Utils m_utils = new Utils();

        public override void Initialize( AnalysisContext context ) {
            context.RegisterCompilationStartAction( RegisterIfNotTestAssembly );
        }

        private void RegisterIfNotTestAssembly( CompilationStartAnalysisContext compilation ) {
            var references = compilation.Compilation.ReferencedAssemblyNames;
            if( references.Any( r => r.Name.ToUpper().Contains( "NUNIT" ) ) ) {
                // Compilation is a test assembly, skip
                return;
            }

            compilation.RegisterSyntaxNodeAction( AnalyzeField, SyntaxKind.FieldDeclaration );
            compilation.RegisterSyntaxNodeAction( AnalyzeProperty, SyntaxKind.PropertyDeclaration );
        }

        private void AnalyzeField( SyntaxNodeAnalysisContext context ) {
            if( m_utils.IsGeneratedCodefile( context.Node.SyntaxTree.FilePath ) ) {
                // skip code-gen'd files; they have been hand-inspected to be safe
                return;
            }

            var root = context.Node as FieldDeclarationSyntax;
            if( root == null ) {
                return;
            }

            if( !root.Modifiers.Any( SyntaxKind.StaticKeyword ) ) {
                // ignore non-static
                return;
            }

            foreach( var variable in root.Declaration.Variables ) {
                var symbol = context.SemanticModel.GetDeclaredSymbol( variable ) as IFieldSymbol;

                if( symbol == null ) {
                    continue;
                }

#pragma warning disable CS0618 // Type or member is obsolete
                if( symbol.GetAttributes().Any( a => a.AttributeClass.MetadataName == nameof( Statics.Unaudited ) ) ) {
                    // anyhing marked unaudited should not break the build, it's temporary
                    return;
                }
#pragma warning restore CS0618 // Type or member is obsolete

                if( symbol.GetAttributes().Any( a => a.AttributeClass.MetadataName == nameof( Statics.Audited ) ) ) {
                    // anything marked audited has been explicitly marked as a safe static
                    return;
                }

                if( m_immutabilityInspector.IsFieldMutable( symbol ) ) {
                    var diagnostic = Diagnostic.Create( Rule, variable.GetLocation(), variable.Identifier.ValueText, "it" );
                    context.ReportDiagnostic( diagnostic );
                }

                // try to use the concrete type if we have it (via a constructor)
                var type = GetConstructedType( context, variable.Initializer?.Value ) ?? symbol.Type;


                if( m_immutabilityInspector.IsTypeMarkedImmutable( type ) ) {
                    // if the type is marked immutable, skip checking it, to avoid reporting a diagnostic for each usage of non-immutable types that are marked immutable (another analyzer catches this already)
                    continue;
                }

<<<<<<< HEAD
                if( m_immutabilityInspector.IsTypeMutable( type ) ) {
                    var diagnostic = Diagnostic.Create( Rule, variable.GetLocation(), variable.Identifier.ValueText, type.GetFullTypeName() );
                    context.ReportDiagnostic( diagnostic );
                }
=======
                InspectType( context, symbol.Type, variable.GetLocation(), variable.Identifier.ValueText );
>>>>>>> b77f4de4
            }
        }

        private void AnalyzeProperty( SyntaxNodeAnalysisContext context ) {
            if( m_utils.IsGeneratedCodefile( context.Node.SyntaxTree.FilePath ) ) {
                // skip code-gen'd files; they have been hand-inspected to be safe
                return;
            }

            var root = context.Node as PropertyDeclarationSyntax;
            if( root == null ) {
                return;
            }

            if( !root.Modifiers.Any( SyntaxKind.StaticKeyword ) ) {
                // ignore non-static
                return;
            }

            var prop = context.SemanticModel.GetDeclaredSymbol( root );
            if( prop == null ) {
                return;
            }

#pragma warning disable CS0618 // Type or member is obsolete
            if( prop.GetAttributes().Any( a => a.AttributeClass.MetadataName == nameof( Statics.Unaudited ) ) ) {
                              // anyhing marked unaudited should not break the build, it's temporary
                return;
            }
#pragma warning restore CS0618 // Type or member is obsolete

            if( prop.GetAttributes().Any( a => a.AttributeClass.MetadataName == nameof( Statics.Audited ) ) ) {
                // anything marked audited has been explicitly marked as a safe static
                return;
            }

            if( m_immutabilityInspector.IsPropertyMutable( prop ) ) {
                var diagnostic = Diagnostic.Create( Rule, root.GetLocation(), prop.Name, "it" );
                context.ReportDiagnostic( diagnostic );
            }

            InspectType( context, prop.Type, root.GetLocation(), prop.Name );
        }

        private void InspectType( SyntaxNodeAnalysisContext context, ITypeSymbol type, Location location, string fieldOrPropName ) {
            if( m_immutabilityInspector.IsTypeMarkedImmutable( type ) ) {
                // if the type is marked immutable, skip checking it, to avoid reporting a diagnostic for each usage of non-immutable types that are marked immutable (another analyzer catches this already)
                return;
            }

<<<<<<< HEAD
            // try to use the concrete type if we have it (via a constructor)
            var type = GetConstructedType( context, root.Initializer?.Value ) ?? prop.Type;            

            if( m_immutabilityInspector.IsTypeMutable( type ) ) {
                var diagnostic = Diagnostic.Create( Rule, root.GetLocation(), prop.Name, type.GetFullTypeName() );
=======
            if( m_immutabilityInspector.IsTypeMutable( type ) ) {
                var diagnostic = Diagnostic.Create( Rule, location, fieldOrPropName, type.GetFullTypeNameWithGenericArguments() );
>>>>>>> b77f4de4
                context.ReportDiagnostic( diagnostic );
            }
        }

        private ITypeSymbol GetConstructedType( SyntaxNodeAnalysisContext context, ExpressionSyntax exp ) {
            if( exp != null ) {
                var initializerSymbol = context.SemanticModel.GetSymbolInfo( exp ).Symbol as IMethodSymbol;
                if( initializerSymbol?.MethodKind == MethodKind.Constructor ) {
                    return initializerSymbol.ContainingType;
                }
            }
            return null;
        }

    }
}
<|MERGE_RESOLUTION|>--- conflicted
+++ resolved
@@ -1,184 +1,163 @@
-﻿using System;
-using System.Collections.Immutable;
-using System.Linq;
-using D2L.CodeStyle.Analysis;
-using D2L.CodeStyle.Annotations;
-using Microsoft.CodeAnalysis;
-using Microsoft.CodeAnalysis.CSharp;
-using Microsoft.CodeAnalysis.CSharp.Syntax;
-using Microsoft.CodeAnalysis.Diagnostics;
-
-namespace D2L.CodeStyle.Analyzers {
-    [DiagnosticAnalyzer( LanguageNames.CSharp )]
-    public sealed class UnsafeStaticsAnalyzer : DiagnosticAnalyzer {
-
-        public const string DiagnosticId = "D2L0002";
-        private const string Category = "Safety";
-
-        private const string Title = "Ensure that static field is safe in undifferentiated servers.";
-        private const string Description = "Static fields should not have client-specific or mutable data, otherwise they will not be safe in undifferentiated servers.";
-        internal const string MessageFormat = "The static field or property {0} is unsafe because {1} is mutable.";
-
-        private static readonly DiagnosticDescriptor Rule = new DiagnosticDescriptor(
-            DiagnosticId, 
-            Title, 
-            MessageFormat, 
-            Category,
-            DiagnosticSeverity.Error,
-            isEnabledByDefault: true,
-            description: Description
-        );
-
-        public override ImmutableArray<DiagnosticDescriptor> SupportedDiagnostics => ImmutableArray.Create( Rule );
-
-        private readonly MutabilityInspector m_immutabilityInspector = new MutabilityInspector();
-        private readonly Utils m_utils = new Utils();
-
-        public override void Initialize( AnalysisContext context ) {
-            context.RegisterCompilationStartAction( RegisterIfNotTestAssembly );
-        }
-
-        private void RegisterIfNotTestAssembly( CompilationStartAnalysisContext compilation ) {
-            var references = compilation.Compilation.ReferencedAssemblyNames;
-            if( references.Any( r => r.Name.ToUpper().Contains( "NUNIT" ) ) ) {
-                // Compilation is a test assembly, skip
-                return;
-            }
-
-            compilation.RegisterSyntaxNodeAction( AnalyzeField, SyntaxKind.FieldDeclaration );
-            compilation.RegisterSyntaxNodeAction( AnalyzeProperty, SyntaxKind.PropertyDeclaration );
-        }
-
-        private void AnalyzeField( SyntaxNodeAnalysisContext context ) {
-            if( m_utils.IsGeneratedCodefile( context.Node.SyntaxTree.FilePath ) ) {
-                // skip code-gen'd files; they have been hand-inspected to be safe
-                return;
-            }
-
-            var root = context.Node as FieldDeclarationSyntax;
-            if( root == null ) {
-                return;
-            }
-
-            if( !root.Modifiers.Any( SyntaxKind.StaticKeyword ) ) {
-                // ignore non-static
-                return;
-            }
-
-            foreach( var variable in root.Declaration.Variables ) {
-                var symbol = context.SemanticModel.GetDeclaredSymbol( variable ) as IFieldSymbol;
-
-                if( symbol == null ) {
-                    continue;
-                }
-
-#pragma warning disable CS0618 // Type or member is obsolete
-                if( symbol.GetAttributes().Any( a => a.AttributeClass.MetadataName == nameof( Statics.Unaudited ) ) ) {
-                    // anyhing marked unaudited should not break the build, it's temporary
-                    return;
-                }
-#pragma warning restore CS0618 // Type or member is obsolete
-
-                if( symbol.GetAttributes().Any( a => a.AttributeClass.MetadataName == nameof( Statics.Audited ) ) ) {
-                    // anything marked audited has been explicitly marked as a safe static
-                    return;
-                }
-
-                if( m_immutabilityInspector.IsFieldMutable( symbol ) ) {
-                    var diagnostic = Diagnostic.Create( Rule, variable.GetLocation(), variable.Identifier.ValueText, "it" );
-                    context.ReportDiagnostic( diagnostic );
-                }
-
-                // try to use the concrete type if we have it (via a constructor)
-                var type = GetConstructedType( context, variable.Initializer?.Value ) ?? symbol.Type;
-
-
-                if( m_immutabilityInspector.IsTypeMarkedImmutable( type ) ) {
-                    // if the type is marked immutable, skip checking it, to avoid reporting a diagnostic for each usage of non-immutable types that are marked immutable (another analyzer catches this already)
-                    continue;
-                }
-
-<<<<<<< HEAD
-                if( m_immutabilityInspector.IsTypeMutable( type ) ) {
-                    var diagnostic = Diagnostic.Create( Rule, variable.GetLocation(), variable.Identifier.ValueText, type.GetFullTypeName() );
-                    context.ReportDiagnostic( diagnostic );
-                }
-=======
-                InspectType( context, symbol.Type, variable.GetLocation(), variable.Identifier.ValueText );
->>>>>>> b77f4de4
-            }
-        }
-
-        private void AnalyzeProperty( SyntaxNodeAnalysisContext context ) {
-            if( m_utils.IsGeneratedCodefile( context.Node.SyntaxTree.FilePath ) ) {
-                // skip code-gen'd files; they have been hand-inspected to be safe
-                return;
-            }
-
-            var root = context.Node as PropertyDeclarationSyntax;
-            if( root == null ) {
-                return;
-            }
-
-            if( !root.Modifiers.Any( SyntaxKind.StaticKeyword ) ) {
-                // ignore non-static
-                return;
-            }
-
-            var prop = context.SemanticModel.GetDeclaredSymbol( root );
-            if( prop == null ) {
-                return;
-            }
-
-#pragma warning disable CS0618 // Type or member is obsolete
-            if( prop.GetAttributes().Any( a => a.AttributeClass.MetadataName == nameof( Statics.Unaudited ) ) ) {
-                              // anyhing marked unaudited should not break the build, it's temporary
-                return;
-            }
-#pragma warning restore CS0618 // Type or member is obsolete
-
-            if( prop.GetAttributes().Any( a => a.AttributeClass.MetadataName == nameof( Statics.Audited ) ) ) {
-                // anything marked audited has been explicitly marked as a safe static
-                return;
-            }
-
-            if( m_immutabilityInspector.IsPropertyMutable( prop ) ) {
-                var diagnostic = Diagnostic.Create( Rule, root.GetLocation(), prop.Name, "it" );
-                context.ReportDiagnostic( diagnostic );
-            }
-
-            InspectType( context, prop.Type, root.GetLocation(), prop.Name );
-        }
-
-        private void InspectType( SyntaxNodeAnalysisContext context, ITypeSymbol type, Location location, string fieldOrPropName ) {
-            if( m_immutabilityInspector.IsTypeMarkedImmutable( type ) ) {
-                // if the type is marked immutable, skip checking it, to avoid reporting a diagnostic for each usage of non-immutable types that are marked immutable (another analyzer catches this already)
-                return;
-            }
-
-<<<<<<< HEAD
-            // try to use the concrete type if we have it (via a constructor)
-            var type = GetConstructedType( context, root.Initializer?.Value ) ?? prop.Type;            
-
-            if( m_immutabilityInspector.IsTypeMutable( type ) ) {
-                var diagnostic = Diagnostic.Create( Rule, root.GetLocation(), prop.Name, type.GetFullTypeName() );
-=======
-            if( m_immutabilityInspector.IsTypeMutable( type ) ) {
-                var diagnostic = Diagnostic.Create( Rule, location, fieldOrPropName, type.GetFullTypeNameWithGenericArguments() );
->>>>>>> b77f4de4
-                context.ReportDiagnostic( diagnostic );
-            }
-        }
-
-        private ITypeSymbol GetConstructedType( SyntaxNodeAnalysisContext context, ExpressionSyntax exp ) {
-            if( exp != null ) {
-                var initializerSymbol = context.SemanticModel.GetSymbolInfo( exp ).Symbol as IMethodSymbol;
-                if( initializerSymbol?.MethodKind == MethodKind.Constructor ) {
-                    return initializerSymbol.ContainingType;
-                }
-            }
-            return null;
-        }
-
-    }
-}
+﻿using System;
+using System.Collections.Immutable;
+using System.Linq;
+using D2L.CodeStyle.Analysis;
+using D2L.CodeStyle.Annotations;
+using Microsoft.CodeAnalysis;
+using Microsoft.CodeAnalysis.CSharp;
+using Microsoft.CodeAnalysis.CSharp.Syntax;
+using Microsoft.CodeAnalysis.Diagnostics;
+
+namespace D2L.CodeStyle.Analyzers {
+    [DiagnosticAnalyzer( LanguageNames.CSharp )]
+    public sealed class UnsafeStaticsAnalyzer : DiagnosticAnalyzer {
+
+        public const string DiagnosticId = "D2L0002";
+        private const string Category = "Safety";
+
+        private const string Title = "Ensure that static field is safe in undifferentiated servers.";
+        private const string Description = "Static fields should not have client-specific or mutable data, otherwise they will not be safe in undifferentiated servers.";
+        internal const string MessageFormat = "The static field or property {0} is unsafe because {1} is mutable.";
+
+        private static readonly DiagnosticDescriptor Rule = new DiagnosticDescriptor(
+            DiagnosticId, 
+            Title, 
+            MessageFormat, 
+            Category,
+            DiagnosticSeverity.Error,
+            isEnabledByDefault: true,
+            description: Description
+        );
+
+        public override ImmutableArray<DiagnosticDescriptor> SupportedDiagnostics => ImmutableArray.Create( Rule );
+
+        private readonly MutabilityInspector m_immutabilityInspector = new MutabilityInspector();
+        private readonly Utils m_utils = new Utils();
+
+        public override void Initialize( AnalysisContext context ) {
+            context.RegisterCompilationStartAction( RegisterIfNotTestAssembly );
+        }
+
+        private void RegisterIfNotTestAssembly( CompilationStartAnalysisContext compilation ) {
+            var references = compilation.Compilation.ReferencedAssemblyNames;
+            if( references.Any( r => r.Name.ToUpper().Contains( "NUNIT" ) ) ) {
+                // Compilation is a test assembly, skip
+                return;
+            }
+
+            compilation.RegisterSyntaxNodeAction( AnalyzeField, SyntaxKind.FieldDeclaration );
+            compilation.RegisterSyntaxNodeAction( AnalyzeProperty, SyntaxKind.PropertyDeclaration );
+        }
+
+        private void AnalyzeField( SyntaxNodeAnalysisContext context ) {
+            if( m_utils.IsGeneratedCodefile( context.Node.SyntaxTree.FilePath ) ) {
+                // skip code-gen'd files; they have been hand-inspected to be safe
+                return;
+            }
+
+            var root = context.Node as FieldDeclarationSyntax;
+            if( root == null ) {
+                return;
+            }
+
+            if( !root.Modifiers.Any( SyntaxKind.StaticKeyword ) ) {
+                // ignore non-static
+                return;
+            }
+
+            foreach( var variable in root.Declaration.Variables ) {
+                var symbol = context.SemanticModel.GetDeclaredSymbol( variable ) as IFieldSymbol;
+
+                if( symbol == null ) {
+                    continue;
+                }
+
+#pragma warning disable CS0618 // Type or member is obsolete
+                if( symbol.GetAttributes().Any( a => a.AttributeClass.MetadataName == nameof( Statics.Unaudited ) ) ) {
+                    // anyhing marked unaudited should not break the build, it's temporary
+                    return;
+                }
+#pragma warning restore CS0618 // Type or member is obsolete
+
+                if( symbol.GetAttributes().Any( a => a.AttributeClass.MetadataName == nameof( Statics.Audited ) ) ) {
+                    // anything marked audited has been explicitly marked as a safe static
+                    return;
+                }
+
+                if( m_immutabilityInspector.IsFieldMutable( symbol ) ) {
+                    var diagnostic = Diagnostic.Create( Rule, variable.GetLocation(), variable.Identifier.ValueText, "it" );
+                    context.ReportDiagnostic( diagnostic );
+                }
+
+                InspectType( context, symbol.Type, variable.Initializer?.Value, variable.GetLocation(), variable.Identifier.ValueText );
+            }
+        }
+
+        private void AnalyzeProperty( SyntaxNodeAnalysisContext context ) {
+            if( m_utils.IsGeneratedCodefile( context.Node.SyntaxTree.FilePath ) ) {
+                // skip code-gen'd files; they have been hand-inspected to be safe
+                return;
+            }
+
+            var root = context.Node as PropertyDeclarationSyntax;
+            if( root == null ) {
+                return;
+            }
+
+            if( !root.Modifiers.Any( SyntaxKind.StaticKeyword ) ) {
+                // ignore non-static
+                return;
+            }
+
+            var prop = context.SemanticModel.GetDeclaredSymbol( root );
+            if( prop == null ) {
+                return;
+            }
+
+#pragma warning disable CS0618 // Type or member is obsolete
+            if( prop.GetAttributes().Any( a => a.AttributeClass.MetadataName == nameof( Statics.Unaudited ) ) ) {
+                              // anyhing marked unaudited should not break the build, it's temporary
+                return;
+            }
+#pragma warning restore CS0618 // Type or member is obsolete
+
+            if( prop.GetAttributes().Any( a => a.AttributeClass.MetadataName == nameof( Statics.Audited ) ) ) {
+                // anything marked audited has been explicitly marked as a safe static
+                return;
+            }
+
+            if( m_immutabilityInspector.IsPropertyMutable( prop ) ) {
+                var diagnostic = Diagnostic.Create( Rule, root.GetLocation(), prop.Name, "it" );
+                context.ReportDiagnostic( diagnostic );
+            }
+
+            InspectType( context, prop.Type, root.Initializer?.Value, root.GetLocation(), prop.Name );
+        }
+
+        private void InspectType( SyntaxNodeAnalysisContext context, ITypeSymbol type, ExpressionSyntax exp, Location location, string fieldOrPropName ) {
+            if( m_immutabilityInspector.IsTypeMarkedImmutable( type ) ) {
+                // if the type is marked immutable, skip checking it, to avoid reporting a diagnostic for each usage of non-immutable types that are marked immutable (another analyzer catches this already)
+                return;
+            }
+
+            // try to use the concrete type if we have it (via a constructor)
+            type = GetConstructedType( context, exp ) ?? type;            
+
+            if( m_immutabilityInspector.IsTypeMutable( type ) ) {
+                var diagnostic = Diagnostic.Create( Rule, location, fieldOrPropName, type.GetFullTypeNameWithGenericArguments() );
+                context.ReportDiagnostic( diagnostic );
+            }
+        }
+
+        private ITypeSymbol GetConstructedType( SyntaxNodeAnalysisContext context, ExpressionSyntax exp ) {
+            if( exp != null ) {
+                var initializerSymbol = context.SemanticModel.GetSymbolInfo( exp ).Symbol as IMethodSymbol;
+                if( initializerSymbol?.MethodKind == MethodKind.Constructor ) {
+                    return initializerSymbol.ContainingType;
+                }
+            }
+            return null;
+        }
+
+    }
+}