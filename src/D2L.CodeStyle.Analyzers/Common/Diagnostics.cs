--- conflicted
+++ resolved
@@ -1,128 +1,125 @@
-﻿using Microsoft.CodeAnalysis;
-
-namespace D2L.CodeStyle.Analyzers.Common {
-	public static class Diagnostics {
-		public static readonly DiagnosticDescriptor UnsafeStatic = new DiagnosticDescriptor(
-			id: "D2L0002",
-			title: "Ensure that static field is safe in undifferentiated servers.",
-			messageFormat: "The static field or property '{0}' is unsafe because {1}.",
-			category: "Safety",
-			defaultSeverity: DiagnosticSeverity.Error,
-			isEnabledByDefault: true,
-			description: "Static fields should not have client-specific or mutable data, otherwise they will not be safe in undifferentiated servers."
-		);
-
-		public static readonly DiagnosticDescriptor ImmutableClassIsnt = new DiagnosticDescriptor(
-			id: "D2L0003",
-			title: "Classes marked as immutable should be immutable.",
-			messageFormat: "This class is marked immutable, but it is not, because '{0}'. Check that all fields and properties are immutable.",
-			category: "Safety",
-			defaultSeverity: DiagnosticSeverity.Error,
-			isEnabledByDefault: true,
-			description: "Classes marked as immutable or that implement interfaces marked immutable should be immutable."
-		);
-
-		public static readonly DiagnosticDescriptor RpcContextFirstArgument = new DiagnosticDescriptor(
-			id: "D2L0004",
-			title: "RPCs must take an IRpcContext, IRpcPostContext or IRpcPostContextBase as their first argument",
-			messageFormat: "RPCs must take an IRpcContext, IRpcPostContext or IRpcPostContextBase as their first argument",
-			category: "Correctness",
-			defaultSeverity: DiagnosticSeverity.Error,
-			isEnabledByDefault: true,
-			description: "RPCs must take an IRpcContext, IRpcPostContext or IRpcPostContextBase as their first argument"
-		);
-
-		public static readonly DiagnosticDescriptor RpcArgumentSortOrder = new DiagnosticDescriptor(
-			id: "D2L0005",
-			title: "Dependency-injected arguments in RPC methods must preceed other parameters (other than the first context argument)",
-			messageFormat: "Dependency-injected arguments in RPC methods must preceed other parameters (other than the first context argument)",
-			category: "Correctness",
-			defaultSeverity: DiagnosticSeverity.Error,
-			isEnabledByDefault: true,
-			description: "Dependency-injected arguments in RPC methods must preceed other parameters (other than the first context argument)"
-		);
-
-		public static readonly DiagnosticDescriptor UnsafeSingletonField = new DiagnosticDescriptor(
-			id: "D2L0006",
-			title: "Ensure that a singleton is safe in undifferentiated servers.",
-			messageFormat: "The type '{0}' is not safe to register as a singleton, because {1}.",
-			category: "Safety",
-			defaultSeverity: DiagnosticSeverity.Info,
-			isEnabledByDefault: true,
-			description: "Singletons should not have client-specific or mutable data, otherwise they will not be safe in undifferentiated servers."
-		);
-
-		public static readonly DiagnosticDescriptor UnnecessaryStaticAnnotation = new DiagnosticDescriptor(
-			id: "D2L0007",
-			title: "Unnecessary static annotations should be removed to keep the code base clean",
-			messageFormat: "The {0} annotation is not necessary because {1} is immutable. Please remove this attribute to keep our code base clean.",
-			category: "Cleanliness",
-			defaultSeverity: DiagnosticSeverity.Error, // this may seem extreme but we want to keep the amount of annotated stuff minimal
-			isEnabledByDefault:true,
-			description: "Unnecessary static annotations should be removed to keep the code base clean"
-		);
-
-		public static readonly DiagnosticDescriptor ConflictingStaticAnnotation = new DiagnosticDescriptor(
-			id: "D2L0008",
-			title: "Statics.Audited and Statics.Unaudited are mutually exclusive",
-			messageFormat: "Statics.Audited and Statics.Unaudited are mutually exclusive. Remove at least one of them.",
-			category: "Correctness",
-			defaultSeverity: DiagnosticSeverity.Error,
-			isEnabledByDefault:true,
-			description: "Statics.Audited and Statics.Unaudited are mutually exclusive. Remove at least one of them."
-		);
-
-		public static readonly DiagnosticDescriptor OldAndBrokenLocatorIsObsolete = new DiagnosticDescriptor(
-			id: "D2L0009",
-			title: "OldAndBrokenServiceLocator should be avoided.  Use dependency injection instead.",
-			messageFormat: "OldAndBrokenServiceLocator should be avoided.  Use dependency injection instead.",
-			category: "Correctness",
-			defaultSeverity: DiagnosticSeverity.Error,
-			isEnabledByDefault: true,
-			description: "OldAndBrokenServiceLocator should be avoided.  Use dependency injection instead."
-		);
-
-		public static readonly DiagnosticDescriptor NullPassedToNotNullParameter = new DiagnosticDescriptor(
-			id: "D2L0010",
-			title: "Parameter cannot be passed with a null value.",
-			messageFormat: "Parameter \"{0}\" cannot be passed a null value",
-			category: "Safety",
-			defaultSeverity: DiagnosticSeverity.Error,
-			isEnabledByDefault: true,
-			description: "The method being called has declared that this parameter cannot receive null, but a null value is being passed."
-		);
-
-		public static readonly DiagnosticDescriptor SingletonRegistrationTypeUnknown = new DiagnosticDescriptor(
-			id: "D2L0011",
-			title: "Unable to resolve the concrete or plugin type for this registration.",
-			messageFormat: "Unable to determine the concrete or plugin type for this registration; please make sure to reference the type's assembly.",
-			category: "Safety",
-			defaultSeverity: DiagnosticSeverity.Error,
-			isEnabledByDefault: true,
-			description: "Singleton registrations must be known at compile-time; please make sure to reference the type's assembly."
-		);
-
-<<<<<<< HEAD
-		public static readonly DiagnosticDescriptor ClassShouldBeSealed = new DiagnosticDescriptor(
-			id: "D2L0012",
-			title: "Non-public class should be sealed because it doesn't have any subtypes.",
-			messageFormat: "Non-public class should be sealed because it doesn't have any subtypes.",
-			category: "Style",
-			defaultSeverity: DiagnosticSeverity.Info,
-			isEnabledByDefault: true,
-			description: "Non-public class should be sealed because it doesn't have any subtypes."
-		);
-=======
-		public static readonly DiagnosticDescriptor RegistrationKindUnknown = new DiagnosticDescriptor(
-			id: "D2L0012",
-			title: "Unable to determine the kind of dependency registration attempted.",
-			messageFormat: "The attempted DI registration is not known to our analysis or there was an error analyzing it. This is mostly likely because the ObjectScope is being passed as a variable, or this is a new kind of registration and needs to be handled.",
-			category: "Safety",
-			defaultSeverity: DiagnosticSeverity.Error,
-			isEnabledByDefault: true,
-			description: "All DI registrations must be known to static analyzers, to allow for thorough analysis."
-		);
-
->>>>>>> 0c92e200
-	}
-}
+﻿using Microsoft.CodeAnalysis;
+
+namespace D2L.CodeStyle.Analyzers.Common {
+	public static class Diagnostics {
+		public static readonly DiagnosticDescriptor UnsafeStatic = new DiagnosticDescriptor(
+			id: "D2L0002",
+			title: "Ensure that static field is safe in undifferentiated servers.",
+			messageFormat: "The static field or property '{0}' is unsafe because {1}.",
+			category: "Safety",
+			defaultSeverity: DiagnosticSeverity.Error,
+			isEnabledByDefault: true,
+			description: "Static fields should not have client-specific or mutable data, otherwise they will not be safe in undifferentiated servers."
+		);
+
+		public static readonly DiagnosticDescriptor ImmutableClassIsnt = new DiagnosticDescriptor(
+			id: "D2L0003",
+			title: "Classes marked as immutable should be immutable.",
+			messageFormat: "This class is marked immutable, but it is not, because '{0}'. Check that all fields and properties are immutable.",
+			category: "Safety",
+			defaultSeverity: DiagnosticSeverity.Error,
+			isEnabledByDefault: true,
+			description: "Classes marked as immutable or that implement interfaces marked immutable should be immutable."
+		);
+
+		public static readonly DiagnosticDescriptor RpcContextFirstArgument = new DiagnosticDescriptor(
+			id: "D2L0004",
+			title: "RPCs must take an IRpcContext, IRpcPostContext or IRpcPostContextBase as their first argument",
+			messageFormat: "RPCs must take an IRpcContext, IRpcPostContext or IRpcPostContextBase as their first argument",
+			category: "Correctness",
+			defaultSeverity: DiagnosticSeverity.Error,
+			isEnabledByDefault: true,
+			description: "RPCs must take an IRpcContext, IRpcPostContext or IRpcPostContextBase as their first argument"
+		);
+
+		public static readonly DiagnosticDescriptor RpcArgumentSortOrder = new DiagnosticDescriptor(
+			id: "D2L0005",
+			title: "Dependency-injected arguments in RPC methods must preceed other parameters (other than the first context argument)",
+			messageFormat: "Dependency-injected arguments in RPC methods must preceed other parameters (other than the first context argument)",
+			category: "Correctness",
+			defaultSeverity: DiagnosticSeverity.Error,
+			isEnabledByDefault: true,
+			description: "Dependency-injected arguments in RPC methods must preceed other parameters (other than the first context argument)"
+		);
+
+		public static readonly DiagnosticDescriptor UnsafeSingletonField = new DiagnosticDescriptor(
+			id: "D2L0006",
+			title: "Ensure that a singleton is safe in undifferentiated servers.",
+			messageFormat: "The type '{0}' is not safe to register as a singleton, because {1}.",
+			category: "Safety",
+			defaultSeverity: DiagnosticSeverity.Info,
+			isEnabledByDefault: true,
+			description: "Singletons should not have client-specific or mutable data, otherwise they will not be safe in undifferentiated servers."
+		);
+
+		public static readonly DiagnosticDescriptor UnnecessaryStaticAnnotation = new DiagnosticDescriptor(
+			id: "D2L0007",
+			title: "Unnecessary static annotations should be removed to keep the code base clean",
+			messageFormat: "The {0} annotation is not necessary because {1} is immutable. Please remove this attribute to keep our code base clean.",
+			category: "Cleanliness",
+			defaultSeverity: DiagnosticSeverity.Error, // this may seem extreme but we want to keep the amount of annotated stuff minimal
+			isEnabledByDefault:true,
+			description: "Unnecessary static annotations should be removed to keep the code base clean"
+		);
+
+		public static readonly DiagnosticDescriptor ConflictingStaticAnnotation = new DiagnosticDescriptor(
+			id: "D2L0008",
+			title: "Statics.Audited and Statics.Unaudited are mutually exclusive",
+			messageFormat: "Statics.Audited and Statics.Unaudited are mutually exclusive. Remove at least one of them.",
+			category: "Correctness",
+			defaultSeverity: DiagnosticSeverity.Error,
+			isEnabledByDefault:true,
+			description: "Statics.Audited and Statics.Unaudited are mutually exclusive. Remove at least one of them."
+		);
+
+		public static readonly DiagnosticDescriptor OldAndBrokenLocatorIsObsolete = new DiagnosticDescriptor(
+			id: "D2L0009",
+			title: "OldAndBrokenServiceLocator should be avoided.  Use dependency injection instead.",
+			messageFormat: "OldAndBrokenServiceLocator should be avoided.  Use dependency injection instead.",
+			category: "Correctness",
+			defaultSeverity: DiagnosticSeverity.Error,
+			isEnabledByDefault: true,
+			description: "OldAndBrokenServiceLocator should be avoided.  Use dependency injection instead."
+		);
+
+		public static readonly DiagnosticDescriptor NullPassedToNotNullParameter = new DiagnosticDescriptor(
+			id: "D2L0010",
+			title: "Parameter cannot be passed with a null value.",
+			messageFormat: "Parameter \"{0}\" cannot be passed a null value",
+			category: "Safety",
+			defaultSeverity: DiagnosticSeverity.Error,
+			isEnabledByDefault: true,
+			description: "The method being called has declared that this parameter cannot receive null, but a null value is being passed."
+		);
+
+		public static readonly DiagnosticDescriptor SingletonRegistrationTypeUnknown = new DiagnosticDescriptor(
+			id: "D2L0011",
+			title: "Unable to resolve the concrete or plugin type for this registration.",
+			messageFormat: "Unable to determine the concrete or plugin type for this registration; please make sure to reference the type's assembly.",
+			category: "Safety",
+			defaultSeverity: DiagnosticSeverity.Error,
+			isEnabledByDefault: true,
+			description: "Singleton registrations must be known at compile-time; please make sure to reference the type's assembly."
+		);
+
+		public static readonly DiagnosticDescriptor RegistrationKindUnknown = new DiagnosticDescriptor(
+			id: "D2L0012",
+			title: "Unable to determine the kind of dependency registration attempted.",
+			messageFormat: "The attempted DI registration is not known to our analysis or there was an error analyzing it. This is mostly likely because the ObjectScope is being passed as a variable, or this is a new kind of registration and needs to be handled.",
+			category: "Safety",
+			defaultSeverity: DiagnosticSeverity.Error,
+			isEnabledByDefault: true,
+			description: "All DI registrations must be known to static analyzers, to allow for thorough analysis."
+		);
+    
+		public static readonly DiagnosticDescriptor ClassShouldBeSealed = new DiagnosticDescriptor(
+			id: "D2L0013",
+			title: "Non-public class should be sealed because it doesn't have any subtypes.",
+			messageFormat: "Non-public class should be sealed because it doesn't have any subtypes.",
+			category: "Style",
+			defaultSeverity: DiagnosticSeverity.Info,
+			isEnabledByDefault: true,
+			description: "Non-public class should be sealed because it doesn't have any subtypes."
+		);
+	}
+}