--- conflicted
+++ resolved
@@ -1,281 +1,250 @@
-﻿using D2L.CodeStyle.Analyzers.Extensions;
-using Microsoft.CodeAnalysis;
-using Microsoft.CodeAnalysis.CSharp;
-using Microsoft.CodeAnalysis.CSharp.Syntax;
-
-namespace D2L.CodeStyle.Analyzers.Async.Generator;
-
-internal sealed class AsyncToSyncMethodTransformer : SyntaxTransformer {
-	public AsyncToSyncMethodTransformer(
-		SemanticModel model,
-		CancellationToken token
-	) : base( model, token ) { }
-
-	public TransformResult<MethodDeclarationSyntax> Transform( MethodDeclarationSyntax decl ) {
-		// TODO: remove CancellationToken parameters
-		decl = decl.WithAttributeLists( ReplaceGenerateSyncAttribute( decl.AttributeLists ) )
-			.WithModifiers( RemoveAsyncModifier( decl.Modifiers ) )
-			.WithIdentifier( RemoveAsyncSuffix( decl.Identifier ) )
-			.WithReturnType( TransformReturnType( decl.ReturnType ) )
-			.WithExpressionBody( MaybeTransform( decl.ExpressionBody, Transform ) )
-			.WithBody( MaybeTransform( decl.Body, Transform ) );
-
-		return GetResult( decl );
-	}
-
-	private SyntaxList<AttributeListSyntax> ReplaceGenerateSyncAttribute(
-		SyntaxList<AttributeListSyntax> attributeLists
-	) => TransformAll( attributeLists, ReplaceGenerateSyncAttribute );
-
-	private AttributeListSyntax? ReplaceGenerateSyncAttribute(
-		AttributeListSyntax attributeList
-	) => attributeList.WithAttributes(
-		TransformAll( attributeList.Attributes, ReplaceGenerateSyncAttribute )
-	);
-
-	private AttributeSyntax ReplaceGenerateSyncAttribute(
-		AttributeSyntax attribute
-	) {
-		// Attributes other than [GenerateSync] pass through
-		if( !IsGenerateSyncAttribute( attribute ) ) {
-			return attribute;
-		}
-
-		// Turn [GenerateSync] into [Blocking].
-		// This makes some assumptions about the ambient using directives.
-		return attribute.WithName(
-			SyntaxFactory.ParseName( "Blocking" ).WithTriviaFrom( attribute.Name )
-		);
-	}
-
-	private static SyntaxTokenList RemoveAsyncModifier( SyntaxTokenList modifiers ) =>
-		TransformAll(
-			modifiers,
-			static token => token.IsKind( SyntaxKind.AsyncKeyword ) ? null : token
-		);
-
-	private SyntaxToken RemoveAsyncSuffix( SyntaxToken ident, bool optional = false ) {
-		if( !ident.ValueText.EndsWith( "Async", StringComparison.Ordinal ) || ident.ValueText == "Async") {
-			if( optional ) {
-				return ident;
-			}
-
-			ReportDiagnostic(
-				Diagnostics.ExpectedAsyncSuffix,
-				ident.GetLocation(),
-				ident.ValueText
-			);
-
-			return ident;
-		}
-
-		const int AsyncSuffixLength = 5;
-
-		return SyntaxFactory.Identifier(
-			ident.ValueText.Substring( 0, ident.ValueText.Length - AsyncSuffixLength )
-		).WithTriviaFrom( ident );
-	}
-
-	private TypeSyntax TransformReturnType( TypeSyntax returnType ) {
-		var returnTypeInfo = Model.GetTypeInfo( returnType, Token );
-
-		if( returnTypeInfo.Type == null ) {
-			GeneratorError( returnType.GetLocation(), "Couldn't resolve type" );
-			return returnType;
-		}
-
-		if( returnTypeInfo.Type.ContainingNamespace.ToString() == "System.Threading.Tasks" ) {
-			switch( returnTypeInfo.Type.MetadataName ) {
-				case "Task":
-					return SyntaxFactory.ParseTypeName( "void" )
-						.WithTriviaFrom( returnType );
-				case "Task`1":
-					return ( (GenericNameSyntax)returnType )
-						.TypeArgumentList.Arguments.First()
-						.WithTriviaFrom( returnType );
-
-				default:
-					GeneratorError(
-						returnType.GetLocation(),
-						$"Unexpected Task type: {returnTypeInfo.Type.MetadataName}"
-					);
-					return returnType;
-			}
-		}
-
-		ReportDiagnostic( Diagnostics.NonTaskReturnType, returnType.GetLocation() );
-		return returnType;
-	}
-
-	private ArrowExpressionClauseSyntax Transform( ArrowExpressionClauseSyntax body )
-		=> body.WithExpression( Transform( body.Expression ) );
-
-	private BlockSyntax Transform( BlockSyntax block )
-		=> block.WithStatements( TransformAll( block.Statements, Transform ) );
-
-	private StatementSyntax Transform( StatementSyntax stmt )
-		=> stmt switch {
-			BlockSyntax blockStmt => Transform( blockStmt ),
-
-			BreakStatementSyntax => stmt,
-
-			ContinueStatementSyntax => stmt,
-
-			DoStatementSyntax doStmt => doStmt
-				.WithStatement( Transform( doStmt.Statement ) )
-				.WithCondition( Transform( doStmt.Condition ) ),
-
-			EmptyStatementSyntax => stmt,
-
-<<<<<<< HEAD
-			ExpressionStatementSyntax exprStmt => Transform( exprStmt ),
-
-			GotoStatementSyntax => stmt,
-
-			IfStatementSyntax ifStmt => ifStmt
-				.WithCondition( Transform( ifStmt.Condition ) )
-				.WithStatement( Transform( ifStmt.Statement ) )
-				.WithElse( MaybeTransform( ifStmt.Else, Transform ) ),
-
-			LabeledStatementSyntax labeledStmt => labeledStmt
-				.WithStatement( Transform( labeledStmt.Statement ) ),
-
-			ThrowStatementSyntax throwStmt => throwStmt
-				.WithExpression( MaybeTransform( throwStmt.Expression, Transform ) ),
-=======
-			ExpressionStatementSyntax exprStmt => exprStmt
-				.WithExpression( Transform( exprStmt.Expression) ),
->>>>>>> 83fbd2c3
-
-			GotoStatementSyntax => stmt,
-
-			IfStatementSyntax ifStmt => ifStmt
-				.WithCondition( Transform( ifStmt.Condition ) )
-				.WithStatement( Transform( ifStmt.Statement ) )
-				.WithElse( MaybeTransform( ifStmt.Else, Transform ) ),
-
-			LabeledStatementSyntax labeledStmt => labeledStmt
-				.WithStatement( Transform( labeledStmt.Statement ) ),
-
-			ThrowStatementSyntax throwStmt => throwStmt
-				.WithExpression( MaybeTransform( throwStmt.Expression, Transform ) ),
-
-			ReturnStatementSyntax returnStmt => returnStmt
-				.WithExpression( MaybeTransform( returnStmt.Expression, Transform ) ),
-
-			WhileStatementSyntax whileStmt => whileStmt
-				.WithCondition( Transform( whileStmt.Condition ) )
-				.WithStatement( Transform( whileStmt.Statement ) ),
-
-			_ => UnhandledSyntax( stmt )
-		};
-
-	private ExpressionSyntax Transform( ExpressionSyntax expr )
-		=> expr switch {
-			AssignmentExpressionSyntax asgnExpr => asgnExpr
-				.WithLeft( Transform( asgnExpr.Left ) )
-				.WithRight( Transform( asgnExpr.Right ) ),
-
-<<<<<<< HEAD
-			AwaitExpressionSyntax awaitExpr =>
-				// Extract the inner expression, removing the "await"
-				Transform( awaitExpr.Expression ).ConcatLeadingTriviaFrom( awaitExpr ),
-
-=======
->>>>>>> 83fbd2c3
-			BinaryExpressionSyntax binExpr => binExpr
-				.WithLeft( Transform( binExpr.Left ) )
-				.WithRight( Transform( binExpr.Right ) ),
-
-<<<<<<< HEAD
-=======
-
->>>>>>> 83fbd2c3
-			ConditionalExpressionSyntax condExpr => condExpr
-				.WithCondition( Transform( condExpr.Condition ) )
-				.WithWhenTrue( Transform( condExpr.WhenTrue ) )
-				.WithWhenFalse( Transform( condExpr.WhenFalse ) ),
-
-			DefaultExpressionSyntax => expr,
-
-			ElementAccessExpressionSyntax eaExpr => eaExpr
-				.WithExpression( Transform( eaExpr.Expression ) )
-				.WithArgumentList( TransformAll( eaExpr.ArgumentList, Transform ) ),
-
-<<<<<<< HEAD
-			IdentifierNameSyntax identExpr => identExpr
-				.WithIdentifier( RemoveAsyncSuffix( identExpr.Identifier, optional: true ) ),
-
-=======
->>>>>>> 83fbd2c3
-			LiteralExpressionSyntax => expr,
-
-			ObjectCreationExpressionSyntax newExpr => newExpr
-				.WithArgumentList( MaybeTransform( newExpr.ArgumentList, Transform ) )
-				.WithInitializer( MaybeTransform( newExpr.Initializer, Transform ) ),
-
-			ParenthesizedExpressionSyntax pExpr => pExpr
-				.WithExpression( Transform( pExpr.Expression ) ),
-
-			PostfixUnaryExpressionSyntax postfixExpr => postfixExpr
-				.WithOperand( Transform( postfixExpr.Operand ) ),
-
-			PrefixUnaryExpressionSyntax prefixExpr => prefixExpr
-				.WithOperand( Transform( prefixExpr.Operand ) ),
-
-			SizeOfExpressionSyntax => expr,
-
-			ThisExpressionSyntax => expr,
-
-
-			_ => UnhandledSyntax( expr )
-		};
-
-<<<<<<< HEAD
-	private StatementSyntax Transform( ExpressionStatementSyntax exprStmt ) {
-		var result = Transform( exprStmt.Expression );
-
-		// "await foo;" is redundant in sync land, so turn it into an
-		// EmptyStatementSyntax (just a bare ";".)
-		if( exprStmt.Expression is AwaitExpressionSyntax && result is IdentifierNameSyntax ) {
-			return SyntaxFactory.EmptyStatement().WithTriviaFrom( exprStmt );
-		}
-
-		return exprStmt.WithExpression( result );
-	}
-
-=======
->>>>>>> 83fbd2c3
-	private ElseClauseSyntax Transform( ElseClauseSyntax clause )
-		=> clause.WithStatement( Transform( clause.Statement ) );
-
-	private ArgumentListSyntax Transform( ArgumentListSyntax argList )
-		=> TransformAll( argList, Transform );
-
-	private ArgumentSyntax Transform( ArgumentSyntax argument )
-		=> argument.WithExpression( Transform( argument.Expression ) );
-
-	private InitializerExpressionSyntax Transform( InitializerExpressionSyntax initializer )
-		=> initializer.WithExpressions( TransformAll( initializer.Expressions, Transform ) );
-
-	private bool IsGenerateSyncAttribute( AttributeSyntax attribute ) {
-		var attributeConstructorSymbol = Model.GetSymbolInfo( attribute, Token ).Symbol as IMethodSymbol;
-
-		if( attributeConstructorSymbol == null ) {
-			return false;
-		}
-
-		return attributeConstructorSymbol.ContainingType.ToDisplayString()
-			== "D2L.CodeStyle.Annotations.GenerateSyncAttribute";
-	}
-
-	public T UnhandledSyntax<T>( T node ) where T : SyntaxNode {
-		GeneratorError(
-			node.GetLocation(),
-			$"unhandled syntax kind: {node.Kind()}"
-		);
-
-		return node;
-	}
-
-}
+﻿using D2L.CodeStyle.Analyzers.Extensions;
+using Microsoft.CodeAnalysis;
+using Microsoft.CodeAnalysis.CSharp;
+using Microsoft.CodeAnalysis.CSharp.Syntax;
+
+namespace D2L.CodeStyle.Analyzers.Async.Generator;
+
+internal sealed class AsyncToSyncMethodTransformer : SyntaxTransformer {
+	public AsyncToSyncMethodTransformer(
+		SemanticModel model,
+		CancellationToken token
+	) : base( model, token ) { }
+
+	public TransformResult<MethodDeclarationSyntax> Transform( MethodDeclarationSyntax decl ) {
+		// TODO: remove CancellationToken parameters
+		decl = decl.WithAttributeLists( ReplaceGenerateSyncAttribute( decl.AttributeLists ) )
+			.WithModifiers( RemoveAsyncModifier( decl.Modifiers ) )
+			.WithIdentifier( RemoveAsyncSuffix( decl.Identifier ) )
+			.WithReturnType( TransformReturnType( decl.ReturnType ) )
+			.WithExpressionBody( MaybeTransform( decl.ExpressionBody, Transform ) )
+			.WithBody( MaybeTransform( decl.Body, Transform ) );
+
+		return GetResult( decl );
+	}
+
+	private SyntaxList<AttributeListSyntax> ReplaceGenerateSyncAttribute(
+		SyntaxList<AttributeListSyntax> attributeLists
+	) => TransformAll( attributeLists, ReplaceGenerateSyncAttribute );
+
+	private AttributeListSyntax? ReplaceGenerateSyncAttribute(
+		AttributeListSyntax attributeList
+	) => attributeList.WithAttributes(
+		TransformAll( attributeList.Attributes, ReplaceGenerateSyncAttribute )
+	);
+
+	private AttributeSyntax ReplaceGenerateSyncAttribute(
+		AttributeSyntax attribute
+	) {
+		// Attributes other than [GenerateSync] pass through
+		if( !IsGenerateSyncAttribute( attribute ) ) {
+			return attribute;
+		}
+
+		// Turn [GenerateSync] into [Blocking].
+		// This makes some assumptions about the ambient using directives.
+		return attribute.WithName(
+			SyntaxFactory.ParseName( "Blocking" ).WithTriviaFrom( attribute.Name )
+		);
+	}
+
+	private static SyntaxTokenList RemoveAsyncModifier( SyntaxTokenList modifiers ) =>
+		TransformAll(
+			modifiers,
+			static token => token.IsKind( SyntaxKind.AsyncKeyword ) ? null : token
+		);
+
+	private SyntaxToken RemoveAsyncSuffix( SyntaxToken ident, bool optional = false ) {
+		if( !ident.ValueText.EndsWith( "Async", StringComparison.Ordinal ) || ident.ValueText == "Async") {
+			if( optional ) {
+				return ident;
+			}
+
+			ReportDiagnostic(
+				Diagnostics.ExpectedAsyncSuffix,
+				ident.GetLocation(),
+				ident.ValueText
+			);
+
+			return ident;
+		}
+
+		const int AsyncSuffixLength = 5;
+
+		return SyntaxFactory.Identifier(
+			ident.ValueText.Substring( 0, ident.ValueText.Length - AsyncSuffixLength )
+		).WithTriviaFrom( ident );
+	}
+
+	private TypeSyntax TransformReturnType( TypeSyntax returnType ) {
+		var returnTypeInfo = Model.GetTypeInfo( returnType, Token );
+
+		if( returnTypeInfo.Type == null ) {
+			GeneratorError( returnType.GetLocation(), "Couldn't resolve type" );
+			return returnType;
+		}
+
+		if( returnTypeInfo.Type.ContainingNamespace.ToString() == "System.Threading.Tasks" ) {
+			switch( returnTypeInfo.Type.MetadataName ) {
+				case "Task":
+					return SyntaxFactory.ParseTypeName( "void" )
+						.WithTriviaFrom( returnType );
+				case "Task`1":
+					return ( (GenericNameSyntax)returnType )
+						.TypeArgumentList.Arguments.First()
+						.WithTriviaFrom( returnType );
+
+				default:
+					GeneratorError(
+						returnType.GetLocation(),
+						$"Unexpected Task type: {returnTypeInfo.Type.MetadataName}"
+					);
+					return returnType;
+			}
+		}
+
+		ReportDiagnostic( Diagnostics.NonTaskReturnType, returnType.GetLocation() );
+		return returnType;
+	}
+
+	private ArrowExpressionClauseSyntax Transform( ArrowExpressionClauseSyntax body )
+		=> body.WithExpression( Transform( body.Expression ) );
+
+	private BlockSyntax Transform( BlockSyntax block )
+		=> block.WithStatements( TransformAll( block.Statements, Transform ) );
+
+	private StatementSyntax Transform( StatementSyntax stmt )
+		=> stmt switch {
+			BlockSyntax blockStmt => Transform( blockStmt ),
+
+			BreakStatementSyntax => stmt,
+
+			ContinueStatementSyntax => stmt,
+
+			DoStatementSyntax doStmt => doStmt
+				.WithStatement( Transform( doStmt.Statement ) )
+				.WithCondition( Transform( doStmt.Condition ) ),
+
+			EmptyStatementSyntax => stmt,
+
+			ExpressionStatementSyntax exprStmt => Transform( exprStmt ),
+
+			GotoStatementSyntax => stmt,
+
+			IfStatementSyntax ifStmt => ifStmt
+				.WithCondition( Transform( ifStmt.Condition ) )
+				.WithStatement( Transform( ifStmt.Statement ) )
+				.WithElse( MaybeTransform( ifStmt.Else, Transform ) ),
+
+			LabeledStatementSyntax labeledStmt => labeledStmt
+				.WithStatement( Transform( labeledStmt.Statement ) ),
+
+			ThrowStatementSyntax throwStmt => throwStmt
+				.WithExpression( MaybeTransform( throwStmt.Expression, Transform ) ),
+
+			ReturnStatementSyntax returnStmt => returnStmt
+				.WithExpression( MaybeTransform( returnStmt.Expression, Transform ) ),
+
+			WhileStatementSyntax whileStmt => whileStmt
+				.WithCondition( Transform( whileStmt.Condition ) )
+				.WithStatement( Transform( whileStmt.Statement ) ),
+
+			_ => UnhandledSyntax( stmt )
+		};
+
+	private ExpressionSyntax Transform( ExpressionSyntax expr )
+		=> expr switch {
+			AssignmentExpressionSyntax asgnExpr => asgnExpr
+				.WithLeft( Transform( asgnExpr.Left ) )
+				.WithRight( Transform( asgnExpr.Right ) ),
+
+			AwaitExpressionSyntax awaitExpr =>
+				// Extract the inner expression, removing the "await"
+				Transform( awaitExpr.Expression ).ConcatLeadingTriviaFrom( awaitExpr ),
+
+			BinaryExpressionSyntax binExpr => binExpr
+				.WithLeft( Transform( binExpr.Left ) )
+				.WithRight( Transform( binExpr.Right ) ),
+
+			ConditionalExpressionSyntax condExpr => condExpr
+				.WithCondition( Transform( condExpr.Condition ) )
+				.WithWhenTrue( Transform( condExpr.WhenTrue ) )
+				.WithWhenFalse( Transform( condExpr.WhenFalse ) ),
+
+			DefaultExpressionSyntax => expr,
+
+			ElementAccessExpressionSyntax eaExpr => eaExpr
+				.WithExpression( Transform( eaExpr.Expression ) )
+				.WithArgumentList( TransformAll( eaExpr.ArgumentList, Transform ) ),
+
+			IdentifierNameSyntax identExpr => identExpr
+				.WithIdentifier( RemoveAsyncSuffix( identExpr.Identifier, optional: true ) ),
+
+			LiteralExpressionSyntax => expr,
+
+			ObjectCreationExpressionSyntax newExpr => newExpr
+				.WithArgumentList( MaybeTransform( newExpr.ArgumentList, Transform ) )
+				.WithInitializer( MaybeTransform( newExpr.Initializer, Transform ) ),
+
+			ParenthesizedExpressionSyntax pExpr => pExpr
+				.WithExpression( Transform( pExpr.Expression ) ),
+
+			PostfixUnaryExpressionSyntax postfixExpr => postfixExpr
+				.WithOperand( Transform( postfixExpr.Operand ) ),
+
+			PrefixUnaryExpressionSyntax prefixExpr => prefixExpr
+				.WithOperand( Transform( prefixExpr.Operand ) ),
+
+			SizeOfExpressionSyntax => expr,
+
+			ThisExpressionSyntax => expr,
+
+
+			_ => UnhandledSyntax( expr )
+		};
+
+	private StatementSyntax Transform( ExpressionStatementSyntax exprStmt ) {
+		var result = Transform( exprStmt.Expression );
+
+		// "await foo;" is redundant in sync land, so turn it into an
+		// EmptyStatementSyntax (just a bare ";".)
+		if( exprStmt.Expression is AwaitExpressionSyntax && result is IdentifierNameSyntax ) {
+			return SyntaxFactory.EmptyStatement().WithTriviaFrom( exprStmt );
+		}
+
+		return exprStmt.WithExpression( result );
+	}
+
+	private ElseClauseSyntax Transform( ElseClauseSyntax clause )
+		=> clause.WithStatement( Transform( clause.Statement ) );
+
+	private ArgumentListSyntax Transform( ArgumentListSyntax argList )
+		=> TransformAll( argList, Transform );
+
+	private ArgumentSyntax Transform( ArgumentSyntax argument )
+		=> argument.WithExpression( Transform( argument.Expression ) );
+
+	private InitializerExpressionSyntax Transform( InitializerExpressionSyntax initializer )
+		=> initializer.WithExpressions( TransformAll( initializer.Expressions, Transform ) );
+
+	private bool IsGenerateSyncAttribute( AttributeSyntax attribute ) {
+		var attributeConstructorSymbol = Model.GetSymbolInfo( attribute, Token ).Symbol as IMethodSymbol;
+
+		if( attributeConstructorSymbol == null ) {
+			return false;
+		}
+
+		return attributeConstructorSymbol.ContainingType.ToDisplayString()
+			== "D2L.CodeStyle.Annotations.GenerateSyncAttribute";
+	}
+
+	public T UnhandledSyntax<T>( T node ) where T : SyntaxNode {
+		GeneratorError(
+			node.GetLocation(),
+			$"unhandled syntax kind: {node.Kind()}"
+		);
+
+		return node;
+	}
+
+}