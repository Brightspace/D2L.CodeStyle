﻿using System.Collections.Generic;
using System.Collections.Immutable;
using System.Linq;
using D2L.CodeStyle.Annotations;
using Microsoft.CodeAnalysis;
using System;

namespace D2L.CodeStyle.Analysis {

	[Flags]
	public enum MutabilityInspectionFlags {
		Default = 0,
		AllowUnsealed = 1,
	}

	public sealed class MutabilityInspector {

		/// <summary>
		/// A list of known non-valuetype immutable types
		/// </summary>
		private static readonly ImmutableHashSet<string> KnownImmutableTypes = new HashSet<string> {
			"D2L.Core.Images.IImage",
			"D2L.Core.JobManagement.Legacy.JobStatusType",
			"D2L.LE.Content.Data.OverdueSortOrderField",
			"D2L.LE.CopyCourse.Domain.Logging.Terms.BasicLogTerm",
			"D2L.LE.CopyCourse.Domain.Logging.Terms.SingleParameterLogTerm",
			"D2L.LP.Diagnostics.Performance.Metric",
			"D2L.LP.ImageProcessing.IImage",
			"D2L.LP.ImageProcessing.ImageTerm",
			"D2L.LP.Logging.ILogger",
			"D2L.LP.OrgUnits.OrgId",
			"D2L.LP.OrgUnits.OrgUnitId",
			"D2L.LP.Security.Authorization.Roles.RoleId",
			"D2L.LP.Text.IText",
			"D2L.LP.TextProcessing.IText",
			"D2L.LP.TextProcessing.LangTerm",
			"D2L.LP.Users.UserId",
			"D2L.LP.Web.Http.ILocation",
			"D2L.LP.Web.Mvc.RouteLocation",
			"D2L.LP.Web.Routing.IRoutePattern",
			"D2L.LP.Web.Routing.RoutePattern",
			"D2L.LP.Web.UI.Html.AbsoluteHtmlId",
			"D2L.LP.Web.UI.Html.IHtmlId",
			"D2L.LP.Web.UI.Html.RelativeHtmlId",
			"D2L.LP.Web.UI.Html.Style.Background.IBackgroundStyle",
			"D2L.LP.Web.UI.Html.Style.Borders.IBorderStyle",
			"D2L.LP.Web.UI.Html.Style.Colour.IColour",
			"D2L.LP.Web.UI.Html.Style.Length.ILength",
			"D2L.LP.Web.UI.Html.Style.Spacing.ISpacing",
			"D2L.LP.WebExtensibility.Versioning.RestWebServiceVersion",
			"D2L.Services.Monitoring.HealthCheck.Contract.IStatus",
			"D2L.UtcDateTime",
			"D2L.UtcTimezone",
			"System.DateTime",
			"System.Guid",
			"System.Lazy",
			"System.Reflection.MethodInfo",
			"System.Text.RegularExpressions.Regex",
			"System.TimeSpan",
			"System.Type",
			"System.Uri",
			"System.String",
		}.ToImmutableHashSet();

		private static readonly ImmutableHashSet<string> ImmutableCollectionTypes = new HashSet<string> {
			"System.Collections.Immutable.ImmutableArray",
			"System.Collections.Immutable.ImmutableDictionary",
			"System.Collections.Immutable.ImmutableHashSet",
			"System.Collections.Immutable.ImmutableList",
			"System.Collections.Immutable.ImmutableQueue",
			"System.Collections.Immutable.ImmutableSortedDictionary",
			"System.Collections.Immutable.ImmutableSortedSet",
			"System.Collections.Immutable.ImmutableStack",
			"System.Collections.Generic.IReadOnlyList",
			"System.Collections.Generic.IEnumerable",
		}.ToImmutableHashSet();

		/// <summary>
		/// Determine if a given type is mutable.
		/// </summary>
		/// <param name="type">The type to determine mutability for.</param>
		/// <returns>Whether the type is mutable.</returns>
		public bool IsTypeMutable(
			ITypeSymbol type,
			MutabilityInspectionFlags flags = MutabilityInspectionFlags.Default
		) {
			var typesInCurrentCycle = new HashSet<ITypeSymbol>();
			var result = IsTypeMutableRecursive( type, flags, typesInCurrentCycle );
			return result;
		}

		private bool IsTypeMutableRecursive(
			ITypeSymbol type,
			MutabilityInspectionFlags flags,
			HashSet<ITypeSymbol> typeStack
		) {
			if( typeStack.Contains( type ) ) {
				// we've got a cycle, fail
				return true;
			}

			typeStack.Add( type );
			try {

				if( type.IsValueType ) {
					return false;
				}

				if( type.TypeKind == TypeKind.Array ) {
					return true;
				}

				if( KnownImmutableTypes.Contains( type.GetFullTypeName() ) ) {
					return false;
				}

				if( ImmutableCollectionTypes.Contains( type.GetFullTypeName() ) ) {
					var namedType = type as INamedTypeSymbol;
					bool isMutable = namedType.TypeArguments.Any( t => IsTypeMutableRecursive( t, MutabilityInspectionFlags.Default, typeStack ) );
					return isMutable;
				}

				if( IsTypeMarkedImmutable( type ) ) {
					return false;
				}

				if( type.TypeKind == TypeKind.Interface ) {
					return true;
				}

				if( !flags.HasFlag( MutabilityInspectionFlags.AllowUnsealed ) && type.TypeKind == TypeKind.Class && !type.IsSealed ) {
					return true;
				}

				{
					foreach( ISymbol member in type.GetMembers() ) {
<<<<<<< HEAD
						if( IsMemberMutableRecursive( member, MutabilityInspectionFlags.Default, typeStack ) ) {
=======
						if( !member.IsStatic && IsMemberMutableRecursive( member, typeStack ) ) {
>>>>>>> e0ca9892
							return true;
						}
					}

					return false;
				}

			} finally {
				typeStack.Remove( type );
			}
		}

		private bool IsMemberMutableRecursive(
			ISymbol symbol,
			MutabilityInspectionFlags flags,
			HashSet<ITypeSymbol> typeStack
		) {

			switch( symbol.Kind ) {

				case SymbolKind.Property:

					var prop = (IPropertySymbol)symbol;

					if( IsPropertyMutable( prop ) ) {
						return true;
					}

					if( !IsTypeMarkedImmutable( prop.Type ) && IsTypeMutableRecursive( prop.Type, flags, typeStack ) ) {
						return true;
					}

					return false;

				case SymbolKind.Field:

					var field = (IFieldSymbol)symbol;

					if( IsFieldMutable( field ) ) {
						return true;
					}

					if( !IsTypeMarkedImmutable( field.Type ) && IsTypeMutableRecursive( field.Type, flags, typeStack ) ) {
						return true;
					}

					return false;

				case SymbolKind.Method:
					// ignore these symbols, because they do not contribute to immutability
					return false;

				default:
					// we've got a member (event, etc.) that we can't currently be smart about, so fail
					return true;
			}
		}

		public bool IsTypeMarkedImmutable( ITypeSymbol symbol ) {
			if( symbol.GetAttributes().Any( a => a.AttributeClass.Name == nameof( Objects.Immutable ) ) ) {
				return true;
			}
			if( symbol.Interfaces.Any( IsTypeMarkedImmutable ) ) {
				return true;
			}
			if( symbol.BaseType != null && IsTypeMarkedImmutable( symbol.BaseType ) ) {
				return true;
			}
			return false;
		}

		/// <summary>
		/// Determine if a property is mutable.
		/// This does not check if the type of the property is also mutable; use <see cref="IsTypeMutable"/> for that.
		/// </summary>
		/// <param name="prop">The property to check for mutability.</param>
		/// <returns>Determines whether the property is mutable.</returns>
		public bool IsPropertyMutable( IPropertySymbol prop ) {
			if( prop.IsReadOnly ) {
				return false;
			}
			return true;
		}

		/// <summary>
		/// Determine if a field is mutable.
		/// This does not check if the type of the field is also mutable; use <see cref="IsTypeMutable"/> for that.
		/// </summary>
		/// <param name="field">The field to check for mutability.</param>
		/// <returns>Determines whether the property is mutable.</returns>
		public bool IsFieldMutable( IFieldSymbol field ) {
			if( field.IsReadOnly ) {
				return false;
			}
			return true;
		}

	}
}
<|MERGE_RESOLUTION|>--- conflicted
+++ resolved
@@ -1,240 +1,236 @@
-﻿using System.Collections.Generic;
-using System.Collections.Immutable;
-using System.Linq;
-using D2L.CodeStyle.Annotations;
-using Microsoft.CodeAnalysis;
-using System;
-
-namespace D2L.CodeStyle.Analysis {
-
-	[Flags]
-	public enum MutabilityInspectionFlags {
-		Default = 0,
-		AllowUnsealed = 1,
-	}
-
-	public sealed class MutabilityInspector {
-
-		/// <summary>
-		/// A list of known non-valuetype immutable types
-		/// </summary>
-		private static readonly ImmutableHashSet<string> KnownImmutableTypes = new HashSet<string> {
-			"D2L.Core.Images.IImage",
-			"D2L.Core.JobManagement.Legacy.JobStatusType",
-			"D2L.LE.Content.Data.OverdueSortOrderField",
-			"D2L.LE.CopyCourse.Domain.Logging.Terms.BasicLogTerm",
-			"D2L.LE.CopyCourse.Domain.Logging.Terms.SingleParameterLogTerm",
-			"D2L.LP.Diagnostics.Performance.Metric",
-			"D2L.LP.ImageProcessing.IImage",
-			"D2L.LP.ImageProcessing.ImageTerm",
-			"D2L.LP.Logging.ILogger",
-			"D2L.LP.OrgUnits.OrgId",
-			"D2L.LP.OrgUnits.OrgUnitId",
-			"D2L.LP.Security.Authorization.Roles.RoleId",
-			"D2L.LP.Text.IText",
-			"D2L.LP.TextProcessing.IText",
-			"D2L.LP.TextProcessing.LangTerm",
-			"D2L.LP.Users.UserId",
-			"D2L.LP.Web.Http.ILocation",
-			"D2L.LP.Web.Mvc.RouteLocation",
-			"D2L.LP.Web.Routing.IRoutePattern",
-			"D2L.LP.Web.Routing.RoutePattern",
-			"D2L.LP.Web.UI.Html.AbsoluteHtmlId",
-			"D2L.LP.Web.UI.Html.IHtmlId",
-			"D2L.LP.Web.UI.Html.RelativeHtmlId",
-			"D2L.LP.Web.UI.Html.Style.Background.IBackgroundStyle",
-			"D2L.LP.Web.UI.Html.Style.Borders.IBorderStyle",
-			"D2L.LP.Web.UI.Html.Style.Colour.IColour",
-			"D2L.LP.Web.UI.Html.Style.Length.ILength",
-			"D2L.LP.Web.UI.Html.Style.Spacing.ISpacing",
-			"D2L.LP.WebExtensibility.Versioning.RestWebServiceVersion",
-			"D2L.Services.Monitoring.HealthCheck.Contract.IStatus",
-			"D2L.UtcDateTime",
-			"D2L.UtcTimezone",
-			"System.DateTime",
-			"System.Guid",
-			"System.Lazy",
-			"System.Reflection.MethodInfo",
-			"System.Text.RegularExpressions.Regex",
-			"System.TimeSpan",
-			"System.Type",
-			"System.Uri",
-			"System.String",
-		}.ToImmutableHashSet();
-
-		private static readonly ImmutableHashSet<string> ImmutableCollectionTypes = new HashSet<string> {
-			"System.Collections.Immutable.ImmutableArray",
-			"System.Collections.Immutable.ImmutableDictionary",
-			"System.Collections.Immutable.ImmutableHashSet",
-			"System.Collections.Immutable.ImmutableList",
-			"System.Collections.Immutable.ImmutableQueue",
-			"System.Collections.Immutable.ImmutableSortedDictionary",
-			"System.Collections.Immutable.ImmutableSortedSet",
-			"System.Collections.Immutable.ImmutableStack",
-			"System.Collections.Generic.IReadOnlyList",
-			"System.Collections.Generic.IEnumerable",
-		}.ToImmutableHashSet();
-
-		/// <summary>
-		/// Determine if a given type is mutable.
-		/// </summary>
-		/// <param name="type">The type to determine mutability for.</param>
-		/// <returns>Whether the type is mutable.</returns>
-		public bool IsTypeMutable(
-			ITypeSymbol type,
-			MutabilityInspectionFlags flags = MutabilityInspectionFlags.Default
-		) {
-			var typesInCurrentCycle = new HashSet<ITypeSymbol>();
-			var result = IsTypeMutableRecursive( type, flags, typesInCurrentCycle );
-			return result;
-		}
-
-		private bool IsTypeMutableRecursive(
-			ITypeSymbol type,
-			MutabilityInspectionFlags flags,
-			HashSet<ITypeSymbol> typeStack
-		) {
-			if( typeStack.Contains( type ) ) {
-				// we've got a cycle, fail
-				return true;
-			}
-
-			typeStack.Add( type );
-			try {
-
-				if( type.IsValueType ) {
-					return false;
-				}
-
-				if( type.TypeKind == TypeKind.Array ) {
-					return true;
-				}
-
-				if( KnownImmutableTypes.Contains( type.GetFullTypeName() ) ) {
-					return false;
-				}
-
-				if( ImmutableCollectionTypes.Contains( type.GetFullTypeName() ) ) {
-					var namedType = type as INamedTypeSymbol;
-					bool isMutable = namedType.TypeArguments.Any( t => IsTypeMutableRecursive( t, MutabilityInspectionFlags.Default, typeStack ) );
-					return isMutable;
-				}
-
-				if( IsTypeMarkedImmutable( type ) ) {
-					return false;
-				}
-
-				if( type.TypeKind == TypeKind.Interface ) {
-					return true;
-				}
-
-				if( !flags.HasFlag( MutabilityInspectionFlags.AllowUnsealed ) && type.TypeKind == TypeKind.Class && !type.IsSealed ) {
-					return true;
-				}
-
-				{
-					foreach( ISymbol member in type.GetMembers() ) {
-<<<<<<< HEAD
-						if( IsMemberMutableRecursive( member, MutabilityInspectionFlags.Default, typeStack ) ) {
-=======
-						if( !member.IsStatic && IsMemberMutableRecursive( member, typeStack ) ) {
->>>>>>> e0ca9892
-							return true;
-						}
-					}
-
-					return false;
-				}
-
-			} finally {
-				typeStack.Remove( type );
-			}
-		}
-
-		private bool IsMemberMutableRecursive(
-			ISymbol symbol,
-			MutabilityInspectionFlags flags,
-			HashSet<ITypeSymbol> typeStack
-		) {
-
-			switch( symbol.Kind ) {
-
-				case SymbolKind.Property:
-
-					var prop = (IPropertySymbol)symbol;
-
-					if( IsPropertyMutable( prop ) ) {
-						return true;
-					}
-
-					if( !IsTypeMarkedImmutable( prop.Type ) && IsTypeMutableRecursive( prop.Type, flags, typeStack ) ) {
-						return true;
-					}
-
-					return false;
-
-				case SymbolKind.Field:
-
-					var field = (IFieldSymbol)symbol;
-
-					if( IsFieldMutable( field ) ) {
-						return true;
-					}
-
-					if( !IsTypeMarkedImmutable( field.Type ) && IsTypeMutableRecursive( field.Type, flags, typeStack ) ) {
-						return true;
-					}
-
-					return false;
-
-				case SymbolKind.Method:
-					// ignore these symbols, because they do not contribute to immutability
-					return false;
-
-				default:
-					// we've got a member (event, etc.) that we can't currently be smart about, so fail
-					return true;
-			}
-		}
-
-		public bool IsTypeMarkedImmutable( ITypeSymbol symbol ) {
-			if( symbol.GetAttributes().Any( a => a.AttributeClass.Name == nameof( Objects.Immutable ) ) ) {
-				return true;
-			}
-			if( symbol.Interfaces.Any( IsTypeMarkedImmutable ) ) {
-				return true;
-			}
-			if( symbol.BaseType != null && IsTypeMarkedImmutable( symbol.BaseType ) ) {
-				return true;
-			}
-			return false;
-		}
-
-		/// <summary>
-		/// Determine if a property is mutable.
-		/// This does not check if the type of the property is also mutable; use <see cref="IsTypeMutable"/> for that.
-		/// </summary>
-		/// <param name="prop">The property to check for mutability.</param>
-		/// <returns>Determines whether the property is mutable.</returns>
-		public bool IsPropertyMutable( IPropertySymbol prop ) {
-			if( prop.IsReadOnly ) {
-				return false;
-			}
-			return true;
-		}
-
-		/// <summary>
-		/// Determine if a field is mutable.
-		/// This does not check if the type of the field is also mutable; use <see cref="IsTypeMutable"/> for that.
-		/// </summary>
-		/// <param name="field">The field to check for mutability.</param>
-		/// <returns>Determines whether the property is mutable.</returns>
-		public bool IsFieldMutable( IFieldSymbol field ) {
-			if( field.IsReadOnly ) {
-				return false;
-			}
-			return true;
-		}
-
-	}
-}
+﻿using System.Collections.Generic;
+using System.Collections.Immutable;
+using System.Linq;
+using D2L.CodeStyle.Annotations;
+using Microsoft.CodeAnalysis;
+using System;
+
+namespace D2L.CodeStyle.Analysis {
+
+	[Flags]
+	public enum MutabilityInspectionFlags {
+		Default = 0,
+		AllowUnsealed = 1,
+	}
+
+	public sealed class MutabilityInspector {
+
+		/// <summary>
+		/// A list of known non-valuetype immutable types
+		/// </summary>
+		private static readonly ImmutableHashSet<string> KnownImmutableTypes = new HashSet<string> {
+			"D2L.Core.Images.IImage",
+			"D2L.Core.JobManagement.Legacy.JobStatusType",
+			"D2L.LE.Content.Data.OverdueSortOrderField",
+			"D2L.LE.CopyCourse.Domain.Logging.Terms.BasicLogTerm",
+			"D2L.LE.CopyCourse.Domain.Logging.Terms.SingleParameterLogTerm",
+			"D2L.LP.Diagnostics.Performance.Metric",
+			"D2L.LP.ImageProcessing.IImage",
+			"D2L.LP.ImageProcessing.ImageTerm",
+			"D2L.LP.Logging.ILogger",
+			"D2L.LP.OrgUnits.OrgId",
+			"D2L.LP.OrgUnits.OrgUnitId",
+			"D2L.LP.Security.Authorization.Roles.RoleId",
+			"D2L.LP.Text.IText",
+			"D2L.LP.TextProcessing.IText",
+			"D2L.LP.TextProcessing.LangTerm",
+			"D2L.LP.Users.UserId",
+			"D2L.LP.Web.Http.ILocation",
+			"D2L.LP.Web.Mvc.RouteLocation",
+			"D2L.LP.Web.Routing.IRoutePattern",
+			"D2L.LP.Web.Routing.RoutePattern",
+			"D2L.LP.Web.UI.Html.AbsoluteHtmlId",
+			"D2L.LP.Web.UI.Html.IHtmlId",
+			"D2L.LP.Web.UI.Html.RelativeHtmlId",
+			"D2L.LP.Web.UI.Html.Style.Background.IBackgroundStyle",
+			"D2L.LP.Web.UI.Html.Style.Borders.IBorderStyle",
+			"D2L.LP.Web.UI.Html.Style.Colour.IColour",
+			"D2L.LP.Web.UI.Html.Style.Length.ILength",
+			"D2L.LP.Web.UI.Html.Style.Spacing.ISpacing",
+			"D2L.LP.WebExtensibility.Versioning.RestWebServiceVersion",
+			"D2L.Services.Monitoring.HealthCheck.Contract.IStatus",
+			"D2L.UtcDateTime",
+			"D2L.UtcTimezone",
+			"System.DateTime",
+			"System.Guid",
+			"System.Lazy",
+			"System.Reflection.MethodInfo",
+			"System.Text.RegularExpressions.Regex",
+			"System.TimeSpan",
+			"System.Type",
+			"System.Uri",
+			"System.String",
+		}.ToImmutableHashSet();
+
+		private static readonly ImmutableHashSet<string> ImmutableCollectionTypes = new HashSet<string> {
+			"System.Collections.Immutable.ImmutableArray",
+			"System.Collections.Immutable.ImmutableDictionary",
+			"System.Collections.Immutable.ImmutableHashSet",
+			"System.Collections.Immutable.ImmutableList",
+			"System.Collections.Immutable.ImmutableQueue",
+			"System.Collections.Immutable.ImmutableSortedDictionary",
+			"System.Collections.Immutable.ImmutableSortedSet",
+			"System.Collections.Immutable.ImmutableStack",
+			"System.Collections.Generic.IReadOnlyList",
+			"System.Collections.Generic.IEnumerable",
+		}.ToImmutableHashSet();
+
+		/// <summary>
+		/// Determine if a given type is mutable.
+		/// </summary>
+		/// <param name="type">The type to determine mutability for.</param>
+		/// <returns>Whether the type is mutable.</returns>
+		public bool IsTypeMutable(
+			ITypeSymbol type,
+			MutabilityInspectionFlags flags = MutabilityInspectionFlags.Default
+		) {
+			var typesInCurrentCycle = new HashSet<ITypeSymbol>();
+			var result = IsTypeMutableRecursive( type, flags, typesInCurrentCycle );
+			return result;
+		}
+
+		private bool IsTypeMutableRecursive(
+			ITypeSymbol type,
+			MutabilityInspectionFlags flags,
+			HashSet<ITypeSymbol> typeStack
+		) {
+			if( typeStack.Contains( type ) ) {
+				// we've got a cycle, fail
+				return true;
+			}
+
+			typeStack.Add( type );
+			try {
+
+				if( type.IsValueType ) {
+					return false;
+				}
+
+				if( type.TypeKind == TypeKind.Array ) {
+					return true;
+				}
+
+				if( KnownImmutableTypes.Contains( type.GetFullTypeName() ) ) {
+					return false;
+				}
+
+				if( ImmutableCollectionTypes.Contains( type.GetFullTypeName() ) ) {
+					var namedType = type as INamedTypeSymbol;
+					bool isMutable = namedType.TypeArguments.Any( t => IsTypeMutableRecursive( t, MutabilityInspectionFlags.Default, typeStack ) );
+					return isMutable;
+				}
+
+				if( IsTypeMarkedImmutable( type ) ) {
+					return false;
+				}
+
+				if( type.TypeKind == TypeKind.Interface ) {
+					return true;
+				}
+
+				if( !flags.HasFlag( MutabilityInspectionFlags.AllowUnsealed ) && type.TypeKind == TypeKind.Class && !type.IsSealed ) {
+					return true;
+				}
+
+				{
+					foreach( ISymbol member in type.GetMembers() ) {
+						if( !member.IsStatic && IsMemberMutableRecursive( member, MutabilityInspectionFlags.Default, typeStack ) ) {
+							return true;
+						}
+					}
+
+					return false;
+				}
+
+			} finally {
+				typeStack.Remove( type );
+			}
+		}
+
+		private bool IsMemberMutableRecursive(
+			ISymbol symbol,
+			MutabilityInspectionFlags flags,
+			HashSet<ITypeSymbol> typeStack
+		) {
+
+			switch( symbol.Kind ) {
+
+				case SymbolKind.Property:
+
+					var prop = (IPropertySymbol)symbol;
+
+					if( IsPropertyMutable( prop ) ) {
+						return true;
+					}
+
+					if( !IsTypeMarkedImmutable( prop.Type ) && IsTypeMutableRecursive( prop.Type, flags, typeStack ) ) {
+						return true;
+					}
+
+					return false;
+
+				case SymbolKind.Field:
+
+					var field = (IFieldSymbol)symbol;
+
+					if( IsFieldMutable( field ) ) {
+						return true;
+					}
+
+					if( !IsTypeMarkedImmutable( field.Type ) && IsTypeMutableRecursive( field.Type, flags, typeStack ) ) {
+						return true;
+					}
+
+					return false;
+
+				case SymbolKind.Method:
+					// ignore these symbols, because they do not contribute to immutability
+					return false;
+
+				default:
+					// we've got a member (event, etc.) that we can't currently be smart about, so fail
+					return true;
+			}
+		}
+
+		public bool IsTypeMarkedImmutable( ITypeSymbol symbol ) {
+			if( symbol.GetAttributes().Any( a => a.AttributeClass.Name == nameof( Objects.Immutable ) ) ) {
+				return true;
+			}
+			if( symbol.Interfaces.Any( IsTypeMarkedImmutable ) ) {
+				return true;
+			}
+			if( symbol.BaseType != null && IsTypeMarkedImmutable( symbol.BaseType ) ) {
+				return true;
+			}
+			return false;
+		}
+
+		/// <summary>
+		/// Determine if a property is mutable.
+		/// This does not check if the type of the property is also mutable; use <see cref="IsTypeMutable"/> for that.
+		/// </summary>
+		/// <param name="prop">The property to check for mutability.</param>
+		/// <returns>Determines whether the property is mutable.</returns>
+		public bool IsPropertyMutable( IPropertySymbol prop ) {
+			if( prop.IsReadOnly ) {
+				return false;
+			}
+			return true;
+		}
+
+		/// <summary>
+		/// Determine if a field is mutable.
+		/// This does not check if the type of the field is also mutable; use <see cref="IsTypeMutable"/> for that.
+		/// </summary>
+		/// <param name="field">The field to check for mutability.</param>
+		/// <returns>Determines whether the property is mutable.</returns>
+		public bool IsFieldMutable( IFieldSymbol field ) {
+			if( field.IsReadOnly ) {
+				return false;
+			}
+			return true;
+		}
+
+	}
+}