--- conflicted
+++ resolved
@@ -1,56 +1,54 @@
-﻿using Microsoft.CodeAnalysis;
-
-namespace D2L.CodeStyle.TestAnalyzers.Common {
-	public static class Diagnostics {
-		public static readonly DiagnosticDescriptor TestCaseSourceStrings = new DiagnosticDescriptor(
-			id: "D2LTESTS001",
-			title: "Use nameof in TestCaseSource attributes.",
-			messageFormat: "String arguments in TestCaseSource not allowed. Use nameof( {0} ) instead.",
-			category: "Cleanliness",
-			defaultSeverity: DiagnosticSeverity.Error,
-			isEnabledByDefault: true,
-			description: "Using strings in TestCaseSource attributes creates false positives during dead code analysis. nameof should be used instead."
-		);
-
-		public static readonly DiagnosticDescriptor ValueSourceStrings = new DiagnosticDescriptor(
-			id: "D2LTESTS002",
-			title: "Use nameof in ValueSource attributes.",
-			messageFormat: "String arguments in ValueSource not allowed. Use nameof( {0} ) instead.",
-			category: "Cleanliness",
-			defaultSeverity: DiagnosticSeverity.Error,
-			isEnabledByDefault: true,
-			description: "Using strings in ValueSource attributes creates false positives during dead code analysis. nameof should be used instead."
-		);
-
-<<<<<<< HEAD
-		public static readonly DiagnosticDescriptor CustomServiceLocator = new DiagnosticDescriptor(
-			id: "D2LTESTS003",
-			title: "Use the default test service locator.",
-			messageFormat: "Custom service locators should not be used. Use static TestServiceLocator.Get<T>() or TestServiceLocatorFactory.Default instead.",
-			category: "Cleanliness",
-			defaultSeverity: DiagnosticSeverity.Error,
-			isEnabledByDefault: true,
-			description: "Custom service locators are expensive to instantiate and slow down tests significantly. Use the default locator instead."
-=======
-		public static readonly DiagnosticDescriptor ConfigTestSetupStrings = new DiagnosticDescriptor(
-			id: "D2LTESTS003",
-			title: "Use nameof in ConfigTestSetup attributes.",
-			messageFormat: "String arguments in ConfigTestSetup are not allowed. Use nameof({0}) instead.",
-			category: "Cleanliness",
-			defaultSeverity: DiagnosticSeverity.Error,
-			isEnabledByDefault: true,
-			description: "Using strings in ConfigTestSetup attributes creates false positives during dead code analysis. nameof should be used instead."
-		);
-
-		public static readonly DiagnosticDescriptor NUnitCategory = new DiagnosticDescriptor(
-			id: "D2LTESTS004",
-			title: "Test is incorrectly categorized",
-			messageFormat: "Test is incorrectly categorized: {0}",
-			category: "Correctness",
-			defaultSeverity: DiagnosticSeverity.Error,
-			isEnabledByDefault: true,
-			description: "Tests need to be correctly categorized in order to be run."
->>>>>>> 00ba5e72
-		);
-	}
-}
+﻿using Microsoft.CodeAnalysis;
+
+namespace D2L.CodeStyle.TestAnalyzers.Common {
+	public static class Diagnostics {
+		public static readonly DiagnosticDescriptor TestCaseSourceStrings = new DiagnosticDescriptor(
+			id: "D2LTESTS001",
+			title: "Use nameof in TestCaseSource attributes.",
+			messageFormat: "String arguments in TestCaseSource not allowed. Use nameof( {0} ) instead.",
+			category: "Cleanliness",
+			defaultSeverity: DiagnosticSeverity.Error,
+			isEnabledByDefault: true,
+			description: "Using strings in TestCaseSource attributes creates false positives during dead code analysis. nameof should be used instead."
+		);
+
+		public static readonly DiagnosticDescriptor ValueSourceStrings = new DiagnosticDescriptor(
+			id: "D2LTESTS002",
+			title: "Use nameof in ValueSource attributes.",
+			messageFormat: "String arguments in ValueSource not allowed. Use nameof( {0} ) instead.",
+			category: "Cleanliness",
+			defaultSeverity: DiagnosticSeverity.Error,
+			isEnabledByDefault: true,
+			description: "Using strings in ValueSource attributes creates false positives during dead code analysis. nameof should be used instead."
+		);
+
+		public static readonly DiagnosticDescriptor ConfigTestSetupStrings = new DiagnosticDescriptor(
+			id: "D2LTESTS003",
+			title: "Use nameof in ConfigTestSetup attributes.",
+			messageFormat: "String arguments in ConfigTestSetup are not allowed. Use nameof({0}) instead.",
+			category: "Cleanliness",
+			defaultSeverity: DiagnosticSeverity.Error,
+			isEnabledByDefault: true,
+			description: "Using strings in ConfigTestSetup attributes creates false positives during dead code analysis. nameof should be used instead."
+		);
+
+		public static readonly DiagnosticDescriptor NUnitCategory = new DiagnosticDescriptor(
+			id: "D2LTESTS004",
+			title: "Test is incorrectly categorized",
+			messageFormat: "Test is incorrectly categorized: {0}",
+			category: "Correctness",
+			defaultSeverity: DiagnosticSeverity.Error,
+			isEnabledByDefault: true,
+			description: "Tests need to be correctly categorized in order to be run."
+		);
+		
+		public static readonly DiagnosticDescriptor CustomServiceLocator = new DiagnosticDescriptor(
+			id: "D2LTESTS005",
+			title: "Use the default test service locator.",
+			messageFormat: "Custom service locators should not be used. Use static TestServiceLocator.Get<T>() or TestServiceLocatorFactory.Default instead.",
+			category: "Cleanliness",
+			defaultSeverity: DiagnosticSeverity.Error,
+			isEnabledByDefault: true,
+			description: "Custom service locators are expensive to instantiate and slow down tests significantly. Use the default locator instead."
+	}
+}