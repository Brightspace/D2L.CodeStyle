--- conflicted
+++ resolved
@@ -1,11 +1,4 @@
-<<<<<<< HEAD
 .vs
 bin/
 obj/
-packages/
-=======
-.vs
-bin/
-obj/
-packages/
->>>>>>> 59aa492e
+packages/