﻿using D2L.CodeStyle.TestAnalyzers.ParallelizableTests;
using D2L.CodeStyle.TestAnalyzers.Test.Verifiers;
using Microsoft.CodeAnalysis;
using Microsoft.CodeAnalysis.Diagnostics;
using NUnit.Framework;

namespace D2L.CodeStyle.TestAnalyzers.SourceAttribute {

	internal sealed class ValueSourceAttributeAnalyzerTests : DiagnosticVerifier {
		protected override DiagnosticAnalyzer GetCSharpDiagnosticAnalyzer() {
			return new ValueSourceAttributeAnalyzer();
		}

		[Test]
		public void EmptyDocument_NoDiag() {
			const string test = @"";

			VerifyCSharpDiagnostic( test );
		}

		[Test]
		public void DocumentWithoutValueSource_NoDiag() {
			const string test = @"
	using System;

	namespace test {
		class Test {

			[Test]
			public void TestWithoutValueSource() {
			}

		}
	}";
			AssertNoDiagnostic( test );
		}

		[Test]
		public void DocumentWithValueSource_WithStatic_NoDiag() {
			const string test = @"
	using System;

	namespace test {
		class Test {
			private static readonly PluginTuple[] KnownPlugins = new[] { new PluginTuple() };

			[Test]
			public void test4( [ValueSource( nameof( KnownPlugins ) )] PluginTuple plugin ) {

			}

		}
	}";
			AssertNoDiagnostic( test );
		}

		[Test]
		public void DocumentWithValueSource_WithoutStatic_Case1_Diag() {
			const string test = @"
	using System;

	namespace test {
		class Test {
			private readonly PluginTuple[] KnownPlugins = new[] { new PluginTuple() };

			[Test]
			public void test4( [ValueSource( nameof( KnownPlugins ) )] PluginTuple plugin ) {

			}
		}
	}";
			AssertSingleDiagnostic( test, 9, 24, "KnownPlugins" );
		}

		[Test]
		public void DocumentWithValueSource_WithoutStatic_Case2_Diag() {
			const string test = @"
	using System;

	namespace test {
		class Test {
<<<<<<< HEAD
			private String ValidCases() {
				return new String('test');
=======
			private String ValidCases {
				return new String(""test"");
>>>>>>> 989102df
			}

			public void test1( [ValueSource( ""ValidCases"" )] String s ) {

			}
		}
	}";
			AssertSingleDiagnostic( test, 10, 24, "ValidCases" );
		}

		[Test]
		public void DocumentWithValueSource_WithoutStatic_Case3_Diag() {
			const string test = @"
	using System;

	namespace test {
		class Test {
			private Array GetContractVersions() {
				return Enum.GetValues( typeof( JsonContractVersion ) );
			}

			[Test]
			public void test4( [ValueSource( ""GetContractVersions"" )] JsonContractVersion contractVersion ) {

			}
		}
	}";
			AssertSingleDiagnostic( test, 11, 24, "GetContractVersions" );
		}

		[Test]
		public void DocumentWithValueSource_WithoutStatic_Case4_Diag() {
			const string test = @"
	using System;

	namespace test {
		class Test {
			static Array GetContractVersions() {
				return Enum.GetValues( typeof( JsonContractVersion ) );
			}

			[Test]
			public void test4( [ValueSource( typeof(Foo), ""GetContractVersions"" )] JsonContractVersion contractVersion ) {

			}
		}
		public class Foo {
			public Array GetContractVersions() {
				return Enum.GetValues( typeof( JsonContractVersion ) );
			}
		}

		public class MyFoo {
			public Array GetContractVersions() {
				return Enum.GetValues( typeof( JsonContractVersion ) );
			}
		}
	}";
			AssertSingleDiagnostic( test, 11, 24, "GetContractVersions" );
		}

		[Test]
		public void DocumentWithValueSource_WithoutStatic_Case5_Diag() {
			const string test = @"
	using System;

	namespace test {
		class Test {
			private Array GetContractVersions() {
				return Enum.GetValues( typeof( JsonContractVersion ) );
			}

			private Array GetHealthStatusCodes() {
				return Enum.GetValues( typeof( HealthStatusCode ) );
			}

			[Test]
			public void test4( [ValueSource( ""GetContractVersions"" )] JsonContractVersion contractVersion, [ValueSource( ""GetHealthStatusCodes"" )] HealthStatusCode healthStatusCode ) {

			}
		}
	}";
			var diag1 = CreateDiagnosticResult( 15, 24, "GetContractVersions" );
			var diag2 = CreateDiagnosticResult( 15, 100, "GetHealthStatusCodes" );
			VerifyCSharpDiagnostic( test, diag1, diag2 );
		}

		private void AssertNoDiagnostic( string file ) {
			VerifyCSharpDiagnostic( file );
		}

		private void AssertSingleDiagnostic( string file, int line, int column, string message ) {

			DiagnosticResult result = CreateDiagnosticResult( line, column, message );
			VerifyCSharpDiagnostic( file, result );
		}

		private static DiagnosticResult CreateDiagnosticResult( int line, int column, string message ) {
			return new DiagnosticResult {
				Id = ValueSourceAttributeAnalyzer.DiagnosticId,
				Message = string.Format( ValueSourceAttributeAnalyzer.MessageFormat, message ),
				Severity = DiagnosticSeverity.Error,
				Locations = new[] {
					new DiagnosticResultLocation( "Test0.cs", line, column )
				}
			};
		}
	}
}
<|MERGE_RESOLUTION|>--- conflicted
+++ resolved
@@ -1,197 +1,193 @@
-﻿using D2L.CodeStyle.TestAnalyzers.ParallelizableTests;
-using D2L.CodeStyle.TestAnalyzers.Test.Verifiers;
-using Microsoft.CodeAnalysis;
-using Microsoft.CodeAnalysis.Diagnostics;
-using NUnit.Framework;
-
-namespace D2L.CodeStyle.TestAnalyzers.SourceAttribute {
-
-	internal sealed class ValueSourceAttributeAnalyzerTests : DiagnosticVerifier {
-		protected override DiagnosticAnalyzer GetCSharpDiagnosticAnalyzer() {
-			return new ValueSourceAttributeAnalyzer();
-		}
-
-		[Test]
-		public void EmptyDocument_NoDiag() {
-			const string test = @"";
-
-			VerifyCSharpDiagnostic( test );
-		}
-
-		[Test]
-		public void DocumentWithoutValueSource_NoDiag() {
-			const string test = @"
-	using System;
-
-	namespace test {
-		class Test {
-
-			[Test]
-			public void TestWithoutValueSource() {
-			}
-
-		}
-	}";
-			AssertNoDiagnostic( test );
-		}
-
-		[Test]
-		public void DocumentWithValueSource_WithStatic_NoDiag() {
-			const string test = @"
-	using System;
-
-	namespace test {
-		class Test {
-			private static readonly PluginTuple[] KnownPlugins = new[] { new PluginTuple() };
-
-			[Test]
-			public void test4( [ValueSource( nameof( KnownPlugins ) )] PluginTuple plugin ) {
-
-			}
-
-		}
-	}";
-			AssertNoDiagnostic( test );
-		}
-
-		[Test]
-		public void DocumentWithValueSource_WithoutStatic_Case1_Diag() {
-			const string test = @"
-	using System;
-
-	namespace test {
-		class Test {
-			private readonly PluginTuple[] KnownPlugins = new[] { new PluginTuple() };
-
-			[Test]
-			public void test4( [ValueSource( nameof( KnownPlugins ) )] PluginTuple plugin ) {
-
-			}
-		}
-	}";
-			AssertSingleDiagnostic( test, 9, 24, "KnownPlugins" );
-		}
-
-		[Test]
-		public void DocumentWithValueSource_WithoutStatic_Case2_Diag() {
-			const string test = @"
-	using System;
-
-	namespace test {
-		class Test {
-<<<<<<< HEAD
-			private String ValidCases() {
-				return new String('test');
-=======
-			private String ValidCases {
-				return new String(""test"");
->>>>>>> 989102df
-			}
-
-			public void test1( [ValueSource( ""ValidCases"" )] String s ) {
-
-			}
-		}
-	}";
-			AssertSingleDiagnostic( test, 10, 24, "ValidCases" );
-		}
-
-		[Test]
-		public void DocumentWithValueSource_WithoutStatic_Case3_Diag() {
-			const string test = @"
-	using System;
-
-	namespace test {
-		class Test {
-			private Array GetContractVersions() {
-				return Enum.GetValues( typeof( JsonContractVersion ) );
-			}
-
-			[Test]
-			public void test4( [ValueSource( ""GetContractVersions"" )] JsonContractVersion contractVersion ) {
-
-			}
-		}
-	}";
-			AssertSingleDiagnostic( test, 11, 24, "GetContractVersions" );
-		}
-
-		[Test]
-		public void DocumentWithValueSource_WithoutStatic_Case4_Diag() {
-			const string test = @"
-	using System;
-
-	namespace test {
-		class Test {
-			static Array GetContractVersions() {
-				return Enum.GetValues( typeof( JsonContractVersion ) );
-			}
-
-			[Test]
-			public void test4( [ValueSource( typeof(Foo), ""GetContractVersions"" )] JsonContractVersion contractVersion ) {
-
-			}
-		}
-		public class Foo {
-			public Array GetContractVersions() {
-				return Enum.GetValues( typeof( JsonContractVersion ) );
-			}
-		}
-
-		public class MyFoo {
-			public Array GetContractVersions() {
-				return Enum.GetValues( typeof( JsonContractVersion ) );
-			}
-		}
-	}";
-			AssertSingleDiagnostic( test, 11, 24, "GetContractVersions" );
-		}
-
-		[Test]
-		public void DocumentWithValueSource_WithoutStatic_Case5_Diag() {
-			const string test = @"
-	using System;
-
-	namespace test {
-		class Test {
-			private Array GetContractVersions() {
-				return Enum.GetValues( typeof( JsonContractVersion ) );
-			}
-
-			private Array GetHealthStatusCodes() {
-				return Enum.GetValues( typeof( HealthStatusCode ) );
-			}
-
-			[Test]
-			public void test4( [ValueSource( ""GetContractVersions"" )] JsonContractVersion contractVersion, [ValueSource( ""GetHealthStatusCodes"" )] HealthStatusCode healthStatusCode ) {
-
-			}
-		}
-	}";
-			var diag1 = CreateDiagnosticResult( 15, 24, "GetContractVersions" );
-			var diag2 = CreateDiagnosticResult( 15, 100, "GetHealthStatusCodes" );
-			VerifyCSharpDiagnostic( test, diag1, diag2 );
-		}
-
-		private void AssertNoDiagnostic( string file ) {
-			VerifyCSharpDiagnostic( file );
-		}
-
-		private void AssertSingleDiagnostic( string file, int line, int column, string message ) {
-
-			DiagnosticResult result = CreateDiagnosticResult( line, column, message );
-			VerifyCSharpDiagnostic( file, result );
-		}
-
-		private static DiagnosticResult CreateDiagnosticResult( int line, int column, string message ) {
-			return new DiagnosticResult {
-				Id = ValueSourceAttributeAnalyzer.DiagnosticId,
-				Message = string.Format( ValueSourceAttributeAnalyzer.MessageFormat, message ),
-				Severity = DiagnosticSeverity.Error,
-				Locations = new[] {
-					new DiagnosticResultLocation( "Test0.cs", line, column )
-				}
-			};
-		}
-	}
-}
+﻿using D2L.CodeStyle.TestAnalyzers.ParallelizableTests;
+using D2L.CodeStyle.TestAnalyzers.Test.Verifiers;
+using Microsoft.CodeAnalysis;
+using Microsoft.CodeAnalysis.Diagnostics;
+using NUnit.Framework;
+
+namespace D2L.CodeStyle.TestAnalyzers.SourceAttribute {
+
+	internal sealed class ValueSourceAttributeAnalyzerTests : DiagnosticVerifier {
+		protected override DiagnosticAnalyzer GetCSharpDiagnosticAnalyzer() {
+			return new ValueSourceAttributeAnalyzer();
+		}
+
+		[Test]
+		public void EmptyDocument_NoDiag() {
+			const string test = @"";
+
+			VerifyCSharpDiagnostic( test );
+		}
+
+		[Test]
+		public void DocumentWithoutValueSource_NoDiag() {
+			const string test = @"
+	using System;
+
+	namespace test {
+		class Test {
+
+			[Test]
+			public void TestWithoutValueSource() {
+			}
+
+		}
+	}";
+			AssertNoDiagnostic( test );
+		}
+
+		[Test]
+		public void DocumentWithValueSource_WithStatic_NoDiag() {
+			const string test = @"
+	using System;
+
+	namespace test {
+		class Test {
+			private static readonly PluginTuple[] KnownPlugins = new[] { new PluginTuple() };
+
+			[Test]
+			public void test4( [ValueSource( nameof( KnownPlugins ) )] PluginTuple plugin ) {
+
+			}
+
+		}
+	}";
+			AssertNoDiagnostic( test );
+		}
+
+		[Test]
+		public void DocumentWithValueSource_WithoutStatic_Case1_Diag() {
+			const string test = @"
+	using System;
+
+	namespace test {
+		class Test {
+			private readonly PluginTuple[] KnownPlugins = new[] { new PluginTuple() };
+
+			[Test]
+			public void test4( [ValueSource( nameof( KnownPlugins ) )] PluginTuple plugin ) {
+
+			}
+		}
+	}";
+			AssertSingleDiagnostic( test, 9, 24, "KnownPlugins" );
+		}
+
+		[Test]
+		public void DocumentWithValueSource_WithoutStatic_Case2_Diag() {
+			const string test = @"
+	using System;
+
+	namespace test {
+		class Test {
+    
+			private String ValidCases() {
+				return new String('test');
+			}
+
+			public void test1( [ValueSource( ""ValidCases"" )] String s ) {
+
+			}
+		}
+	}";
+			AssertSingleDiagnostic( test, 10, 24, "ValidCases" );
+		}
+
+		[Test]
+		public void DocumentWithValueSource_WithoutStatic_Case3_Diag() {
+			const string test = @"
+	using System;
+
+	namespace test {
+		class Test {
+			private Array GetContractVersions() {
+				return Enum.GetValues( typeof( JsonContractVersion ) );
+			}
+
+			[Test]
+			public void test4( [ValueSource( ""GetContractVersions"" )] JsonContractVersion contractVersion ) {
+
+			}
+		}
+	}";
+			AssertSingleDiagnostic( test, 11, 24, "GetContractVersions" );
+		}
+
+		[Test]
+		public void DocumentWithValueSource_WithoutStatic_Case4_Diag() {
+			const string test = @"
+	using System;
+
+	namespace test {
+		class Test {
+			static Array GetContractVersions() {
+				return Enum.GetValues( typeof( JsonContractVersion ) );
+			}
+
+			[Test]
+			public void test4( [ValueSource( typeof(Foo), ""GetContractVersions"" )] JsonContractVersion contractVersion ) {
+
+			}
+		}
+		public class Foo {
+			public Array GetContractVersions() {
+				return Enum.GetValues( typeof( JsonContractVersion ) );
+			}
+		}
+
+		public class MyFoo {
+			public Array GetContractVersions() {
+				return Enum.GetValues( typeof( JsonContractVersion ) );
+			}
+		}
+	}";
+			AssertSingleDiagnostic( test, 11, 24, "GetContractVersions" );
+		}
+
+		[Test]
+		public void DocumentWithValueSource_WithoutStatic_Case5_Diag() {
+			const string test = @"
+	using System;
+
+	namespace test {
+		class Test {
+			private Array GetContractVersions() {
+				return Enum.GetValues( typeof( JsonContractVersion ) );
+			}
+
+			private Array GetHealthStatusCodes() {
+				return Enum.GetValues( typeof( HealthStatusCode ) );
+			}
+
+			[Test]
+			public void test4( [ValueSource( ""GetContractVersions"" )] JsonContractVersion contractVersion, [ValueSource( ""GetHealthStatusCodes"" )] HealthStatusCode healthStatusCode ) {
+
+			}
+		}
+	}";
+			var diag1 = CreateDiagnosticResult( 15, 24, "GetContractVersions" );
+			var diag2 = CreateDiagnosticResult( 15, 100, "GetHealthStatusCodes" );
+			VerifyCSharpDiagnostic( test, diag1, diag2 );
+		}
+
+		private void AssertNoDiagnostic( string file ) {
+			VerifyCSharpDiagnostic( file );
+		}
+
+		private void AssertSingleDiagnostic( string file, int line, int column, string message ) {
+
+			DiagnosticResult result = CreateDiagnosticResult( line, column, message );
+			VerifyCSharpDiagnostic( file, result );
+		}
+
+		private static DiagnosticResult CreateDiagnosticResult( int line, int column, string message ) {
+			return new DiagnosticResult {
+				Id = ValueSourceAttributeAnalyzer.DiagnosticId,
+				Message = string.Format( ValueSourceAttributeAnalyzer.MessageFormat, message ),
+				Severity = DiagnosticSeverity.Error,
+				Locations = new[] {
+					new DiagnosticResultLocation( "Test0.cs", line, column )
+				}
+			};
+		}
+	}
+}