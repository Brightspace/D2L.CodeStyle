--- conflicted
+++ resolved
@@ -1,140 +1,137 @@
-﻿<?xml version="1.0" encoding="utf-8"?>
-<Project ToolsVersion="4.0" DefaultTargets="Build" xmlns="http://schemas.microsoft.com/developer/msbuild/2003">
-  <PropertyGroup>
-    <Configuration Condition=" '$(Configuration)' == '' ">Debug</Configuration>
-    <Platform Condition=" '$(Platform)' == '' ">AnyCPU</Platform>
-    <ProductVersion>8.0.30703</ProductVersion>
-    <SchemaVersion>2.0</SchemaVersion>
-    <ProjectGuid>{2F10EDAF-8585-4B4C-A82A-BABC5D23A186}</ProjectGuid>
-    <OutputType>Library</OutputType>
-    <AppDesignerFolder>Properties</AppDesignerFolder>
-    <RootNamespace>D2L.CodeStyle.TestAnalyzers.Tests</RootNamespace>
-    <AssemblyName>D2L.CodeStyle.TestAnalyzers.Tests</AssemblyName>
-    <TargetFrameworkVersion>v4.6.1</TargetFrameworkVersion>
-    <FileAlignment>512</FileAlignment>
-  </PropertyGroup>
-  <PropertyGroup Condition=" '$(Configuration)|$(Platform)' == 'Debug|AnyCPU' ">
-    <PlatformTarget>AnyCPU</PlatformTarget>
-    <DebugSymbols>true</DebugSymbols>
-    <DebugType>full</DebugType>
-    <Optimize>false</Optimize>
-    <OutputPath>bin\Debug\</OutputPath>
-    <DefineConstants>DEBUG;TRACE</DefineConstants>
-    <ErrorReport>prompt</ErrorReport>
-    <WarningLevel>4</WarningLevel>
-    <Prefer32Bit>false</Prefer32Bit>
-    <PlatformTarget>AnyCPU</PlatformTarget>
-  </PropertyGroup>
-  <PropertyGroup Condition=" '$(Configuration)|$(Platform)' == 'Release|AnyCPU' ">
-    <DebugType>pdbonly</DebugType>
-    <Optimize>true</Optimize>
-    <OutputPath>bin\Release\</OutputPath>
-    <DefineConstants>TRACE</DefineConstants>
-    <ErrorReport>prompt</ErrorReport>
-    <WarningLevel>4</WarningLevel>
-    <Prefer32Bit>false</Prefer32Bit>
-  </PropertyGroup>
-  <ItemGroup>
-    <Reference Include="Microsoft.CodeAnalysis, Version=1.0.0.0, Culture=neutral, PublicKeyToken=31bf3856ad364e35, processorArchitecture=MSIL">
-      <HintPath>..\..\packages\Microsoft.CodeAnalysis.Common.1.0.0\lib\net45\Microsoft.CodeAnalysis.dll</HintPath>
-      <Private>True</Private>
-    </Reference>
-    <Reference Include="Microsoft.CodeAnalysis.CSharp, Version=1.0.0.0, Culture=neutral, PublicKeyToken=31bf3856ad364e35, processorArchitecture=MSIL">
-      <HintPath>..\..\packages\Microsoft.CodeAnalysis.CSharp.1.0.0\lib\net45\Microsoft.CodeAnalysis.CSharp.dll</HintPath>
-      <Private>True</Private>
-    </Reference>
-    <Reference Include="Microsoft.CodeAnalysis.CSharp.Workspaces, Version=1.0.0.0, Culture=neutral, PublicKeyToken=31bf3856ad364e35, processorArchitecture=MSIL">
-      <HintPath>..\..\packages\Microsoft.CodeAnalysis.CSharp.Workspaces.1.0.0\lib\net45\Microsoft.CodeAnalysis.CSharp.Workspaces.dll</HintPath>
-      <Private>True</Private>
-    </Reference>
-    <Reference Include="Microsoft.CodeAnalysis.Workspaces, Version=1.0.0.0, Culture=neutral, PublicKeyToken=31bf3856ad364e35, processorArchitecture=MSIL">
-      <HintPath>..\..\packages\Microsoft.CodeAnalysis.Workspaces.Common.1.0.0\lib\net45\Microsoft.CodeAnalysis.Workspaces.dll</HintPath>
-      <Private>True</Private>
-    </Reference>
-    <Reference Include="Microsoft.CodeAnalysis.Workspaces.Desktop, Version=1.0.0.0, Culture=neutral, PublicKeyToken=31bf3856ad364e35, processorArchitecture=MSIL">
-      <HintPath>..\..\packages\Microsoft.CodeAnalysis.Workspaces.Common.1.0.0\lib\net45\Microsoft.CodeAnalysis.Workspaces.Desktop.dll</HintPath>
-      <Private>True</Private>
-    </Reference>
-    <Reference Include="Microsoft.CSharp" />
-    <Reference Include="nunit.framework, Version=3.4.1.0, Culture=neutral, PublicKeyToken=2638cd05610744eb, processorArchitecture=MSIL">
-      <HintPath>..\..\packages\NUnit.3.4.1\lib\net45\nunit.framework.dll</HintPath>
-      <Private>True</Private>
-    </Reference>
-    <Reference Include="System" />
-    <Reference Include="System.Collections.Immutable, Version=1.1.36.0, Culture=neutral, PublicKeyToken=b03f5f7f11d50a3a, processorArchitecture=MSIL">
-      <HintPath>..\..\packages\System.Collections.Immutable.1.1.36\lib\portable-net45+win8+wp8+wpa81\System.Collections.Immutable.dll</HintPath>
-      <Private>True</Private>
-    </Reference>
-    <Reference Include="System.Composition.AttributedModel, Version=1.0.27.0, Culture=neutral, PublicKeyToken=b03f5f7f11d50a3a, processorArchitecture=MSIL">
-      <HintPath>..\..\packages\Microsoft.Composition.1.0.27\lib\portable-net45+win8+wp8+wpa81\System.Composition.AttributedModel.dll</HintPath>
-      <Private>True</Private>
-    </Reference>
-    <Reference Include="System.Composition.Convention, Version=1.0.27.0, Culture=neutral, PublicKeyToken=b03f5f7f11d50a3a, processorArchitecture=MSIL">
-      <HintPath>..\..\packages\Microsoft.Composition.1.0.27\lib\portable-net45+win8+wp8+wpa81\System.Composition.Convention.dll</HintPath>
-      <Private>True</Private>
-    </Reference>
-    <Reference Include="System.Composition.Hosting, Version=1.0.27.0, Culture=neutral, PublicKeyToken=b03f5f7f11d50a3a, processorArchitecture=MSIL">
-      <HintPath>..\..\packages\Microsoft.Composition.1.0.27\lib\portable-net45+win8+wp8+wpa81\System.Composition.Hosting.dll</HintPath>
-      <Private>True</Private>
-    </Reference>
-    <Reference Include="System.Composition.Runtime, Version=1.0.27.0, Culture=neutral, PublicKeyToken=b03f5f7f11d50a3a, processorArchitecture=MSIL">
-      <HintPath>..\..\packages\Microsoft.Composition.1.0.27\lib\portable-net45+win8+wp8+wpa81\System.Composition.Runtime.dll</HintPath>
-      <Private>True</Private>
-    </Reference>
-    <Reference Include="System.Composition.TypedParts, Version=1.0.27.0, Culture=neutral, PublicKeyToken=b03f5f7f11d50a3a, processorArchitecture=MSIL">
-      <HintPath>..\..\packages\Microsoft.Composition.1.0.27\lib\portable-net45+win8+wp8+wpa81\System.Composition.TypedParts.dll</HintPath>
-      <Private>True</Private>
-    </Reference>
-    <Reference Include="System.Core" />
-    <Reference Include="System.Data" />
-    <Reference Include="System.Data.DataSetExtensions" />
-    <Reference Include="System.Reflection.Metadata, Version=1.0.21.0, Culture=neutral, PublicKeyToken=b03f5f7f11d50a3a, processorArchitecture=MSIL">
-      <HintPath>..\..\packages\System.Reflection.Metadata.1.0.21\lib\portable-net45+win8\System.Reflection.Metadata.dll</HintPath>
-      <Private>True</Private>
-    </Reference>
-    <Reference Include="System.Xml" />
-    <Reference Include="System.Xml.Linq" />
-  </ItemGroup>
-  <ItemGroup>
-    <Compile Include="Asserts\AssertsAnalyzerTests.cs" />
-    <Compile Include="ExpectedException\ExpectedExceptionAnalyzerTests.cs" />
-    <Compile Include="IgnoreAttribute\IgnoreAnalyzerTests.cs" />
-    <Compile Include="ParallelizableTests\ParallelizableTestsAnalyzerTests.cs" />
-    <Compile Include="Properties\AssemblyInfo.cs" />
-<<<<<<< HEAD
-    <Compile Include="TestCaseData\TestCaseDataAnalyzerTests.cs" />
-=======
-    <Compile Include="SourceAttribute\TestCaseSourceAttributeAnalyzerTests.cs" />
-    <Compile Include="SourceAttribute\ValueSourceAttributeAnalyzerTests.cs" />
->>>>>>> 7053ec40
-    <Compile Include="TestCase\TestCaseAnalyzerTests.cs" />
-    <Compile Include="Verifiers\DiagnosticResult.cs" />
-    <Compile Include="Verifiers\DiagnosticVerifier.cs" />
-  </ItemGroup>
-  <ItemGroup>
-    <None Include="packages.config">
-      <SubType>Designer</SubType>
-    </None>
-  </ItemGroup>
-  <ItemGroup>
-    <ProjectReference Include="..\..\src\D2L.CodeStyle.TestAnalyzers\D2L.CodeStyle.TestAnalyzers.csproj">
-      <Project>{a4af66e9-bdc1-4b24-a249-a1c9bc094fd5}</Project>
-      <Name>D2L.CodeStyle.TestAnalyzers</Name>
-    </ProjectReference>
-  </ItemGroup>
-  <ItemGroup>
-    <Service Include="{82A7F48D-3B50-4B1E-B82E-3ADA8210C358}" />
-  </ItemGroup>
-  <ItemGroup>
-    <Analyzer Include="..\..\packages\Microsoft.CodeAnalysis.Analyzers.1.1.0\analyzers\dotnet\cs\Microsoft.CodeAnalysis.Analyzers.dll" />
-    <Analyzer Include="..\..\packages\Microsoft.CodeAnalysis.Analyzers.1.1.0\analyzers\dotnet\cs\Microsoft.CodeAnalysis.CSharp.Analyzers.dll" />
-  </ItemGroup>
-  <Import Project="$(MSBuildToolsPath)\Microsoft.CSharp.targets" />
-  <!-- To modify your build process, add your task inside one of the targets below and uncomment it. 
-       Other similar extension points exist, see Microsoft.Common.targets.
-  <Target Name="BeforeBuild">
-  </Target>
-  <Target Name="AfterBuild">
-  </Target>
-  -->
+﻿<?xml version="1.0" encoding="utf-8"?>
+<Project ToolsVersion="4.0" DefaultTargets="Build" xmlns="http://schemas.microsoft.com/developer/msbuild/2003">
+  <PropertyGroup>
+    <Configuration Condition=" '$(Configuration)' == '' ">Debug</Configuration>
+    <Platform Condition=" '$(Platform)' == '' ">AnyCPU</Platform>
+    <ProductVersion>8.0.30703</ProductVersion>
+    <SchemaVersion>2.0</SchemaVersion>
+    <ProjectGuid>{2F10EDAF-8585-4B4C-A82A-BABC5D23A186}</ProjectGuid>
+    <OutputType>Library</OutputType>
+    <AppDesignerFolder>Properties</AppDesignerFolder>
+    <RootNamespace>D2L.CodeStyle.TestAnalyzers.Tests</RootNamespace>
+    <AssemblyName>D2L.CodeStyle.TestAnalyzers.Tests</AssemblyName>
+    <TargetFrameworkVersion>v4.6.1</TargetFrameworkVersion>
+    <FileAlignment>512</FileAlignment>
+  </PropertyGroup>
+  <PropertyGroup Condition=" '$(Configuration)|$(Platform)' == 'Debug|AnyCPU' ">
+    <PlatformTarget>AnyCPU</PlatformTarget>
+    <DebugSymbols>true</DebugSymbols>
+    <DebugType>full</DebugType>
+    <Optimize>false</Optimize>
+    <OutputPath>bin\Debug\</OutputPath>
+    <DefineConstants>DEBUG;TRACE</DefineConstants>
+    <ErrorReport>prompt</ErrorReport>
+    <WarningLevel>4</WarningLevel>
+    <Prefer32Bit>false</Prefer32Bit>
+    <PlatformTarget>AnyCPU</PlatformTarget>
+  </PropertyGroup>
+  <PropertyGroup Condition=" '$(Configuration)|$(Platform)' == 'Release|AnyCPU' ">
+    <DebugType>pdbonly</DebugType>
+    <Optimize>true</Optimize>
+    <OutputPath>bin\Release\</OutputPath>
+    <DefineConstants>TRACE</DefineConstants>
+    <ErrorReport>prompt</ErrorReport>
+    <WarningLevel>4</WarningLevel>
+    <Prefer32Bit>false</Prefer32Bit>
+  </PropertyGroup>
+  <ItemGroup>
+    <Reference Include="Microsoft.CodeAnalysis, Version=1.0.0.0, Culture=neutral, PublicKeyToken=31bf3856ad364e35, processorArchitecture=MSIL">
+      <HintPath>..\..\packages\Microsoft.CodeAnalysis.Common.1.0.0\lib\net45\Microsoft.CodeAnalysis.dll</HintPath>
+      <Private>True</Private>
+    </Reference>
+    <Reference Include="Microsoft.CodeAnalysis.CSharp, Version=1.0.0.0, Culture=neutral, PublicKeyToken=31bf3856ad364e35, processorArchitecture=MSIL">
+      <HintPath>..\..\packages\Microsoft.CodeAnalysis.CSharp.1.0.0\lib\net45\Microsoft.CodeAnalysis.CSharp.dll</HintPath>
+      <Private>True</Private>
+    </Reference>
+    <Reference Include="Microsoft.CodeAnalysis.CSharp.Workspaces, Version=1.0.0.0, Culture=neutral, PublicKeyToken=31bf3856ad364e35, processorArchitecture=MSIL">
+      <HintPath>..\..\packages\Microsoft.CodeAnalysis.CSharp.Workspaces.1.0.0\lib\net45\Microsoft.CodeAnalysis.CSharp.Workspaces.dll</HintPath>
+      <Private>True</Private>
+    </Reference>
+    <Reference Include="Microsoft.CodeAnalysis.Workspaces, Version=1.0.0.0, Culture=neutral, PublicKeyToken=31bf3856ad364e35, processorArchitecture=MSIL">
+      <HintPath>..\..\packages\Microsoft.CodeAnalysis.Workspaces.Common.1.0.0\lib\net45\Microsoft.CodeAnalysis.Workspaces.dll</HintPath>
+      <Private>True</Private>
+    </Reference>
+    <Reference Include="Microsoft.CodeAnalysis.Workspaces.Desktop, Version=1.0.0.0, Culture=neutral, PublicKeyToken=31bf3856ad364e35, processorArchitecture=MSIL">
+      <HintPath>..\..\packages\Microsoft.CodeAnalysis.Workspaces.Common.1.0.0\lib\net45\Microsoft.CodeAnalysis.Workspaces.Desktop.dll</HintPath>
+      <Private>True</Private>
+    </Reference>
+    <Reference Include="Microsoft.CSharp" />
+    <Reference Include="nunit.framework, Version=3.4.1.0, Culture=neutral, PublicKeyToken=2638cd05610744eb, processorArchitecture=MSIL">
+      <HintPath>..\..\packages\NUnit.3.4.1\lib\net45\nunit.framework.dll</HintPath>
+      <Private>True</Private>
+    </Reference>
+    <Reference Include="System" />
+    <Reference Include="System.Collections.Immutable, Version=1.1.36.0, Culture=neutral, PublicKeyToken=b03f5f7f11d50a3a, processorArchitecture=MSIL">
+      <HintPath>..\..\packages\System.Collections.Immutable.1.1.36\lib\portable-net45+win8+wp8+wpa81\System.Collections.Immutable.dll</HintPath>
+      <Private>True</Private>
+    </Reference>
+    <Reference Include="System.Composition.AttributedModel, Version=1.0.27.0, Culture=neutral, PublicKeyToken=b03f5f7f11d50a3a, processorArchitecture=MSIL">
+      <HintPath>..\..\packages\Microsoft.Composition.1.0.27\lib\portable-net45+win8+wp8+wpa81\System.Composition.AttributedModel.dll</HintPath>
+      <Private>True</Private>
+    </Reference>
+    <Reference Include="System.Composition.Convention, Version=1.0.27.0, Culture=neutral, PublicKeyToken=b03f5f7f11d50a3a, processorArchitecture=MSIL">
+      <HintPath>..\..\packages\Microsoft.Composition.1.0.27\lib\portable-net45+win8+wp8+wpa81\System.Composition.Convention.dll</HintPath>
+      <Private>True</Private>
+    </Reference>
+    <Reference Include="System.Composition.Hosting, Version=1.0.27.0, Culture=neutral, PublicKeyToken=b03f5f7f11d50a3a, processorArchitecture=MSIL">
+      <HintPath>..\..\packages\Microsoft.Composition.1.0.27\lib\portable-net45+win8+wp8+wpa81\System.Composition.Hosting.dll</HintPath>
+      <Private>True</Private>
+    </Reference>
+    <Reference Include="System.Composition.Runtime, Version=1.0.27.0, Culture=neutral, PublicKeyToken=b03f5f7f11d50a3a, processorArchitecture=MSIL">
+      <HintPath>..\..\packages\Microsoft.Composition.1.0.27\lib\portable-net45+win8+wp8+wpa81\System.Composition.Runtime.dll</HintPath>
+      <Private>True</Private>
+    </Reference>
+    <Reference Include="System.Composition.TypedParts, Version=1.0.27.0, Culture=neutral, PublicKeyToken=b03f5f7f11d50a3a, processorArchitecture=MSIL">
+      <HintPath>..\..\packages\Microsoft.Composition.1.0.27\lib\portable-net45+win8+wp8+wpa81\System.Composition.TypedParts.dll</HintPath>
+      <Private>True</Private>
+    </Reference>
+    <Reference Include="System.Core" />
+    <Reference Include="System.Data" />
+    <Reference Include="System.Data.DataSetExtensions" />
+    <Reference Include="System.Reflection.Metadata, Version=1.0.21.0, Culture=neutral, PublicKeyToken=b03f5f7f11d50a3a, processorArchitecture=MSIL">
+      <HintPath>..\..\packages\System.Reflection.Metadata.1.0.21\lib\portable-net45+win8\System.Reflection.Metadata.dll</HintPath>
+      <Private>True</Private>
+    </Reference>
+    <Reference Include="System.Xml" />
+    <Reference Include="System.Xml.Linq" />
+  </ItemGroup>
+  <ItemGroup>
+    <Compile Include="Asserts\AssertsAnalyzerTests.cs" />
+    <Compile Include="ExpectedException\ExpectedExceptionAnalyzerTests.cs" />
+    <Compile Include="IgnoreAttribute\IgnoreAnalyzerTests.cs" />
+    <Compile Include="ParallelizableTests\ParallelizableTestsAnalyzerTests.cs" />
+    <Compile Include="Properties\AssemblyInfo.cs" />
+    <Compile Include="TestCaseData\TestCaseDataAnalyzerTests.cs" />
+    <Compile Include="SourceAttribute\TestCaseSourceAttributeAnalyzerTests.cs" />
+    <Compile Include="SourceAttribute\ValueSourceAttributeAnalyzerTests.cs" />
+    <Compile Include="TestCase\TestCaseAnalyzerTests.cs" />
+    <Compile Include="Verifiers\DiagnosticResult.cs" />
+    <Compile Include="Verifiers\DiagnosticVerifier.cs" />
+  </ItemGroup>
+  <ItemGroup>
+    <None Include="packages.config">
+      <SubType>Designer</SubType>
+    </None>
+  </ItemGroup>
+  <ItemGroup>
+    <ProjectReference Include="..\..\src\D2L.CodeStyle.TestAnalyzers\D2L.CodeStyle.TestAnalyzers.csproj">
+      <Project>{a4af66e9-bdc1-4b24-a249-a1c9bc094fd5}</Project>
+      <Name>D2L.CodeStyle.TestAnalyzers</Name>
+    </ProjectReference>
+  </ItemGroup>
+  <ItemGroup>
+    <Service Include="{82A7F48D-3B50-4B1E-B82E-3ADA8210C358}" />
+  </ItemGroup>
+  <ItemGroup>
+    <Analyzer Include="..\..\packages\Microsoft.CodeAnalysis.Analyzers.1.1.0\analyzers\dotnet\cs\Microsoft.CodeAnalysis.Analyzers.dll" />
+    <Analyzer Include="..\..\packages\Microsoft.CodeAnalysis.Analyzers.1.1.0\analyzers\dotnet\cs\Microsoft.CodeAnalysis.CSharp.Analyzers.dll" />
+  </ItemGroup>
+  <Import Project="$(MSBuildToolsPath)\Microsoft.CSharp.targets" />
+  <!-- To modify your build process, add your task inside one of the targets below and uncomment it. 
+       Other similar extension points exist, see Microsoft.Common.targets.
+  <Target Name="BeforeBuild">
+  </Target>
+  <Target Name="AfterBuild">
+  </Target>
+  -->
 </Project>