﻿// analyzer: D2L.CodeStyle.Analyzers.ApiUsage.ServiceLocator.OldAndBrokenServiceLocatorAnalyzer

using System;
using D2L.LP.Extensibility.Activation.Domain;

namespace D2L.LP.Extensibility.Activation.Domain {

	public sealed class DIFrameworkAttribute : Attribute { }

	[DIFramework]
	public interface ICustomObjectActivator : IObjectActivator, IDisposable { }

	public interface IObjectActivator {
		T Create<T>();
	}

	public interface IServiceLocator { }

	public static class OldAndBrokenServiceLocator {
		public static IServiceLocator Instance {
			get { return null; }
		}
	}

	public class OldAndBrokenServiceLocatorFactory {
		public static IServiceLocator Create() { return null; }
	}
}

namespace D2L.LP.Extensibility.Activation.Domain.Default.StaticDI {

	internal interface ISimpleActivator { }

	public static class StaticDILocator {
		internal static ISimpleActivator Current { get; }
		internal static ISimpleActivator CreateIsolatedActivator() { return default; }
	}
}

namespace D2L.CodeStyle.Analyzers.OldAndBrokenLocator.Examples {
	using D2L.LP.Extensibility.Activation.Domain.Default.StaticDI;

	public sealed class FooDependency { }
	public sealed class BarDependency { }

	public sealed class BadClass {

		public BadClass() { }

		public void Uses_OldAndBrokenServiceLocator() {
			IServiceLocator locator = /* OldAndBrokenLocatorIsObsolete */ OldAndBrokenServiceLocator.Instance /**/;
		}

		public void Uses_OldAndBrokenServiceLocatorFactory() {
			IServiceLocator locator = /* OldAndBrokenLocatorIsObsolete */ OldAndBrokenServiceLocatorFactory.Create() /**/;
			Func<IServiceLocator> locatorFactory =  /* OldAndBrokenLocatorIsObsolete */ OldAndBrokenServiceLocatorFactory.Create /**/;
		}

		public void Uses_IObjectActivator() {
			IObjectActivator activator = default;
			/* OldAndBrokenLocatorIsObsolete */ activator.Create<string>() /**/;
			Func<string> activatorFunc = /* OldAndBrokenLocatorIsObsolete */ activator.Create<string> /**/;
		}

		public void Uses_ICustomObjectActivator() {
<<<<<<< HEAD
			ICustomObjectActivator activator = default;
			/* OldAndBrokenLocatorIsObsolete */ activator.Create<string>() /**/;
			Func<string> activatorFunc = /* OldAndBrokenLocatorIsObsolete */ activator.Create<string> /**/;
=======
			/* OldAndBrokenLocatorIsObsolete */ ICustomObjectActivator /**/ activator = default;
			/* OldAndBrokenLocatorIsObsolete */ activator /**/.Create<string>();
			Func<string> activatorFunc = /* OldAndBrokenLocatorIsObsolete */ activator /**/.Create<string>;
>>>>>>> 2544131c
		}

		public void Uses_StaticDILocator() {
			ISimpleActivator activator = /* OldAndBrokenLocatorIsObsolete */ StaticDILocator.Current /**/;
			ISimpleActivator activator = /* OldAndBrokenLocatorIsObsolete */ StaticDILocator.CreateIsolatedActivator() /**/;
		}
	}

	public sealed class SketchyButNotYetOutlawedInjection {
		IServiceLocator m_locator;

		public SketchyButNotYetOutlawedInjection(
			IServiceLocator injectedLocator
		) {
			m_locator = injectedLocator;
		}
	}

	public sealed class GoodInjection {
		FooDependency m_foo;
		BarDependency m_bar;

		public GoodInjection(
			FooDependency injectedFoo,
			BarDependency injectedBar
		) {
			m_foo = injectedFoo;
			m_bar = injectedBar;
		}
	}

	[DIFramework]
	public sealed class DIFrameworkClass {

		public int InDIFrameworkClass() {
			IServiceLocator ok = OldAndBrokenServiceLocator.Instance;
			IServiceLocator alsoOk = OldAndBrokenServiceLocatorFactory.Create();
			return 0;
		}
	}

	[DIFramework]
<<<<<<< HEAD
	public sealed class DIFrameworkClassNestedClass {
		private static class Nested {
			public static void UseDIFramework() {
=======
	public sealed class DIFrameworkUsageInNestedClass {
		private static class Nested {
			public static void Usage() {
>>>>>>> 2544131c
				IServiceLocator ok = OldAndBrokenServiceLocator.Instance;
				IServiceLocator alsoOk = OldAndBrokenServiceLocatorFactory.Create();
			}
		}
	}
}
<|MERGE_RESOLUTION|>--- conflicted
+++ resolved
@@ -1,131 +1,119 @@
-﻿// analyzer: D2L.CodeStyle.Analyzers.ApiUsage.ServiceLocator.OldAndBrokenServiceLocatorAnalyzer
-
-using System;
-using D2L.LP.Extensibility.Activation.Domain;
-
-namespace D2L.LP.Extensibility.Activation.Domain {
-
-	public sealed class DIFrameworkAttribute : Attribute { }
-
-	[DIFramework]
-	public interface ICustomObjectActivator : IObjectActivator, IDisposable { }
-
-	public interface IObjectActivator {
-		T Create<T>();
-	}
-
-	public interface IServiceLocator { }
-
-	public static class OldAndBrokenServiceLocator {
-		public static IServiceLocator Instance {
-			get { return null; }
-		}
-	}
-
-	public class OldAndBrokenServiceLocatorFactory {
-		public static IServiceLocator Create() { return null; }
-	}
-}
-
-namespace D2L.LP.Extensibility.Activation.Domain.Default.StaticDI {
-
-	internal interface ISimpleActivator { }
-
-	public static class StaticDILocator {
-		internal static ISimpleActivator Current { get; }
-		internal static ISimpleActivator CreateIsolatedActivator() { return default; }
-	}
-}
-
-namespace D2L.CodeStyle.Analyzers.OldAndBrokenLocator.Examples {
-	using D2L.LP.Extensibility.Activation.Domain.Default.StaticDI;
-
-	public sealed class FooDependency { }
-	public sealed class BarDependency { }
-
-	public sealed class BadClass {
-
-		public BadClass() { }
-
-		public void Uses_OldAndBrokenServiceLocator() {
-			IServiceLocator locator = /* OldAndBrokenLocatorIsObsolete */ OldAndBrokenServiceLocator.Instance /**/;
-		}
-
-		public void Uses_OldAndBrokenServiceLocatorFactory() {
-			IServiceLocator locator = /* OldAndBrokenLocatorIsObsolete */ OldAndBrokenServiceLocatorFactory.Create() /**/;
-			Func<IServiceLocator> locatorFactory =  /* OldAndBrokenLocatorIsObsolete */ OldAndBrokenServiceLocatorFactory.Create /**/;
-		}
-
-		public void Uses_IObjectActivator() {
-			IObjectActivator activator = default;
-			/* OldAndBrokenLocatorIsObsolete */ activator.Create<string>() /**/;
-			Func<string> activatorFunc = /* OldAndBrokenLocatorIsObsolete */ activator.Create<string> /**/;
-		}
-
-		public void Uses_ICustomObjectActivator() {
-<<<<<<< HEAD
-			ICustomObjectActivator activator = default;
-			/* OldAndBrokenLocatorIsObsolete */ activator.Create<string>() /**/;
-			Func<string> activatorFunc = /* OldAndBrokenLocatorIsObsolete */ activator.Create<string> /**/;
-=======
-			/* OldAndBrokenLocatorIsObsolete */ ICustomObjectActivator /**/ activator = default;
-			/* OldAndBrokenLocatorIsObsolete */ activator /**/.Create<string>();
-			Func<string> activatorFunc = /* OldAndBrokenLocatorIsObsolete */ activator /**/.Create<string>;
->>>>>>> 2544131c
-		}
-
-		public void Uses_StaticDILocator() {
-			ISimpleActivator activator = /* OldAndBrokenLocatorIsObsolete */ StaticDILocator.Current /**/;
-			ISimpleActivator activator = /* OldAndBrokenLocatorIsObsolete */ StaticDILocator.CreateIsolatedActivator() /**/;
-		}
-	}
-
-	public sealed class SketchyButNotYetOutlawedInjection {
-		IServiceLocator m_locator;
-
-		public SketchyButNotYetOutlawedInjection(
-			IServiceLocator injectedLocator
-		) {
-			m_locator = injectedLocator;
-		}
-	}
-
-	public sealed class GoodInjection {
-		FooDependency m_foo;
-		BarDependency m_bar;
-
-		public GoodInjection(
-			FooDependency injectedFoo,
-			BarDependency injectedBar
-		) {
-			m_foo = injectedFoo;
-			m_bar = injectedBar;
-		}
-	}
-
-	[DIFramework]
-	public sealed class DIFrameworkClass {
-
-		public int InDIFrameworkClass() {
-			IServiceLocator ok = OldAndBrokenServiceLocator.Instance;
-			IServiceLocator alsoOk = OldAndBrokenServiceLocatorFactory.Create();
-			return 0;
-		}
-	}
-
-	[DIFramework]
-<<<<<<< HEAD
-	public sealed class DIFrameworkClassNestedClass {
-		private static class Nested {
-			public static void UseDIFramework() {
-=======
-	public sealed class DIFrameworkUsageInNestedClass {
-		private static class Nested {
-			public static void Usage() {
->>>>>>> 2544131c
-				IServiceLocator ok = OldAndBrokenServiceLocator.Instance;
-				IServiceLocator alsoOk = OldAndBrokenServiceLocatorFactory.Create();
-			}
-		}
-	}
-}
+﻿// analyzer: D2L.CodeStyle.Analyzers.ApiUsage.ServiceLocator.OldAndBrokenServiceLocatorAnalyzer
+
+using System;
+using D2L.LP.Extensibility.Activation.Domain;
+
+namespace D2L.LP.Extensibility.Activation.Domain {
+
+	public sealed class DIFrameworkAttribute : Attribute { }
+
+	[DIFramework]
+	public interface ICustomObjectActivator : IObjectActivator, IDisposable { }
+
+	public interface IObjectActivator {
+		T Create<T>();
+	}
+
+	public interface IServiceLocator { }
+
+	public static class OldAndBrokenServiceLocator {
+		public static IServiceLocator Instance {
+			get { return null; }
+		}
+	}
+
+	public class OldAndBrokenServiceLocatorFactory {
+		public static IServiceLocator Create() { return null; }
+	}
+}
+
+namespace D2L.LP.Extensibility.Activation.Domain.Default.StaticDI {
+
+	internal interface ISimpleActivator { }
+
+	public static class StaticDILocator {
+		internal static ISimpleActivator Current { get; }
+		internal static ISimpleActivator CreateIsolatedActivator() { return default; }
+	}
+}
+
+namespace D2L.CodeStyle.Analyzers.OldAndBrokenLocator.Examples {
+	using D2L.LP.Extensibility.Activation.Domain.Default.StaticDI;
+
+	public sealed class FooDependency { }
+	public sealed class BarDependency { }
+
+	public sealed class BadClass {
+
+		public BadClass() { }
+
+		public void Uses_OldAndBrokenServiceLocator() {
+			IServiceLocator locator = /* OldAndBrokenLocatorIsObsolete */ OldAndBrokenServiceLocator.Instance /**/;
+		}
+
+		public void Uses_OldAndBrokenServiceLocatorFactory() {
+			IServiceLocator locator = /* OldAndBrokenLocatorIsObsolete */ OldAndBrokenServiceLocatorFactory.Create() /**/;
+			Func<IServiceLocator> locatorFactory =  /* OldAndBrokenLocatorIsObsolete */ OldAndBrokenServiceLocatorFactory.Create /**/;
+		}
+
+		public void Uses_IObjectActivator() {
+			IObjectActivator activator = default;
+			/* OldAndBrokenLocatorIsObsolete */ activator.Create<string>() /**/;
+			Func<string> activatorFunc = /* OldAndBrokenLocatorIsObsolete */ activator.Create<string> /**/;
+		}
+
+		public void Uses_ICustomObjectActivator() {
+			ICustomObjectActivator activator = default;
+			/* OldAndBrokenLocatorIsObsolete */ activator.Create<string>() /**/;
+			Func<string> activatorFunc = /* OldAndBrokenLocatorIsObsolete */ activator.Create<string> /**/;
+		}
+
+		public void Uses_StaticDILocator() {
+			ISimpleActivator activator = /* OldAndBrokenLocatorIsObsolete */ StaticDILocator.Current /**/;
+			ISimpleActivator activator = /* OldAndBrokenLocatorIsObsolete */ StaticDILocator.CreateIsolatedActivator() /**/;
+		}
+	}
+
+	public sealed class SketchyButNotYetOutlawedInjection {
+		IServiceLocator m_locator;
+
+		public SketchyButNotYetOutlawedInjection(
+			IServiceLocator injectedLocator
+		) {
+			m_locator = injectedLocator;
+		}
+	}
+
+	public sealed class GoodInjection {
+		FooDependency m_foo;
+		BarDependency m_bar;
+
+		public GoodInjection(
+			FooDependency injectedFoo,
+			BarDependency injectedBar
+		) {
+			m_foo = injectedFoo;
+			m_bar = injectedBar;
+		}
+	}
+
+	[DIFramework]
+	public sealed class DIFrameworkClass {
+
+		public int InDIFrameworkClass() {
+			IServiceLocator ok = OldAndBrokenServiceLocator.Instance;
+			IServiceLocator alsoOk = OldAndBrokenServiceLocatorFactory.Create();
+			return 0;
+		}
+	}
+
+	[DIFramework]
+	public sealed class DIFrameworkUsageInNestedClass {
+		private static class Nested {
+			public static void Usage() {
+				IServiceLocator ok = OldAndBrokenServiceLocator.Instance;
+				IServiceLocator alsoOk = OldAndBrokenServiceLocatorFactory.Create();
+			}
+		}
+	}
+}