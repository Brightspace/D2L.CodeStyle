﻿// analyzer: D2L.CodeStyle.Analyzers.Language.RequireNamedArgumentsAnalyzer

namespace D2L {
	public static class Foo {
		public void _arg0() { }
		public void _arg1( int a1 ) { }
		public void _arg2( int a1, int a2 ) { }
		public void _arg3( int a1, int a2, int a3 ) { }
		public void _arg4( int a1, int a2, int a3, int a4 ) { }

		// These will shrink as we shrink the max *blush*
		public void _arg30( int a1, int a2, int a3, int a4, int a5, int a6, int a7, int a8, int a9, int a10, int a11, int a12, int a13, int a14, int a15, int a16, int a17, int a18, int a19, int a20, int a21, int a22, int a23, int a24, int a25, int a26, int a27, int a28, int a29, int a30 );
		public void _arg31( int a1, int a2, int a3, int a4, int a5, int a6, int a7, int a8, int a9, int a10, int a11, int a12, int a13, int a14, int a15, int a16, int a17, int a18, int a19, int a20, int a21, int a22, int a23, int a24, int a25, int a26, int a27, int a28, int a29, int a30, int a31 );
		public void _arg32( int a1, int a2, int a3, int a4, int a5, int a6, int a7, int a8, int a9, int a10, int a11, int a12, int a13, int a14, int a15, int a16, int a17, int a18, int a19, int a20, int a21, int a22, int a23, int a24, int a25, int a26, int a27, int a28, int a29, int a30, int a31, int a32 );

		public void funcWithParams( int a, int b, int c, params int[] ps ) { }

		public delegate void delegate0Args();
		public delegate void delegate1Args( int a1 );
		public delegate void delegate31Args( int a1, int a2, int a3, int a4, int a5, int a6, int a7, int a8, int a9, int a10, int a11, int a12, int a13, int a14, int a15, int a16, int a17, int a18, int a19, int a20, int a21, int a22, int a23, int a24, int a25, int a26, int a27, int a28, int a29, int a30, int a31 );

		public sealed class SomeClass {
			public SomeClass() { }
			public SomeClass( int a1 ) { }
			public SomeClass( int a1, int a2 ) { }
			public SomeClass( int a1, int a2, int a3, int a4, int a5, int a6, int a7, int a8, int a9, int a10, int a11, int a12, int a13, int a14, int a15, int a16, int a17, int a18, int a19, int a20, int a21, int a22, int a23, int a24, int a25, int a26, int a27, int a28, int a29, int a30, int a31 );
		}

		public static void Test() {
			#region "low" number of args doesn't require naming
			_arg0();
			_arg1( 1 );
			_arg2( 1, 2 );
			_arg3( 1, 2, 3 );
			_arg4( 1, 2, 3, 4 );
			_arg30( 1, 2, 3, 4, 5, 6, 7, 8, 9, 10, 11, 12, 13, 14, 15, 16, 17, 18, 19, 20, 21, 22, 23, 24, 25, 26, 27, 28, 29, 30 );
			#endregion

			#region diagnostic for too many unnamed args
<<<<<<< HEAD
			/* UseNamedArgsWhenTooManyArgs */ _arg31( 1, 2, 3, 4, 5, 6, 7, 8, 9, 10, 11, 12, 13, 14, 15, 16, 17, 18, 19, 20, 21, 22, 23, 24, 25, 26, 27, 28, 29, 30, 31 ) /**/;
			/* UseNamedArgsWhenTooManyArgs */ _arg32( 1, 2, 3, 4, 5, 6, 7, 8, 9, 10, 11, 12, 13, 14, 15, 16, 17, 18, 19, 20, 21, 22, 23, 24, 25, 26, 27, 28, 29, 30, 31, 32 ) /**/;
=======
			/* TooManyUnnamedArgs */ _arg31( 1, 2, 3, 4, 5, 6, 7, 8, 9, 10, 11, 12, 13, 14, 15, 16, 17, 18, 19, 20, 21, 22, 23, 24, 25, 26, 27, 28, 29, 30, 31 ) /**/;
			/* TooManyUnnamedArgs */ _arg32( 1, 2, 3, 4, 5, 6, 7, 8, 9, 10, 11, 12, 13, 14, 15, 16, 17, 18, 19, 20, 21, 22, 23, 24, 25, 26, 27, 28, 29, 30, 31, 32 ) /**/;
>>>>>>> 36767211
			#endregion

			#region all named args is usually preferred if there are lots of args
			_arg31(
				a1: 1,
				a2: 2,
				a3: 3,
				a4: 4,
				a5: 5,
				a6: 6,
				a7: 7,
				a8: 8,
				a9: 9,
				a10: 10,
				a11: 11,
				a12: 12,
				a13: 13,
				a14: 14,
				a15: 15,
				a16: 16,
				a17: 17,
				a18: 18,
				a19: 19,
				a20: 20,
				a21: 21,
				a22: 22,
				a23: 23,
				a24: 24,
				a25: 25,
				a26: 26,
				a27: 27,
				a28: 28,
				a29: 29,
				a30: 30,
				a31: 31
			);
			#endregion

			#region named args don't count against the unnamed args budget
			_arg31( 1, 2, 3, 4, 5, 6, 7, 8, 9, 10, 11, 12, 13, 14, 15, 16, 17, 18, 19, 20, 21, 22, 23, 24, 25, 26, 27, 28, 29, 30, a31: 31 );
			_arg32( 1, 2, 3, 4, 5, 6, 7, 8, 9, 10, 11, 12, 13, 14, 15, 16, 17, 18, 19, 20, 21, 22, 23, 24, 25, 26, 27, 28, 29, 30, a31: 31, a32: 32 );
			#endregion

			#region need to have enough named args, though
<<<<<<< HEAD
			/* UseNamedArgsWhenTooManyArgs */ _arg32( 1, 2, 3, 4, 5, 6, 7, 8, 9, 10, 11, 12, 13, 14, 15, 16, 17, 18, 19, 20, 21, 22, 23, 24, 25, 26, 27, 28, 29, 30, 31, a32: 32 ) /**/;
=======
			/* TooManyUnnamedArgs */ _arg32( 1, 2, 3, 4, 5, 6, 7, 8, 9, 10, 11, 12, 13, 14, 15, 16, 17, 18, 19, 20, 21, 22, 23, 24, 25, 26, 27, 28, 29, 30, 31, a32: 32 ) /**/;
>>>>>>> 36767211
			#endregion

			#region params don't count against the unnamed args budget
			funcWithParams( 1, 2, 3 );
			funcWithParams( 1, 2, 3, 4 );
			funcWithParams( 1, 2, 3, 4, 5, 6, 7, 8, 9, 10, 11, 12, 13, 14, 15, 16, 17, 18, 19, 20, 21, 22, 23, 24, 25, 26 );
			#endregion

			#region delegates
			((delegate0Args)null)();
			((delegate1Args)null)( 1 );
<<<<<<< HEAD
			/* UseNamedArgsWhenTooManyArgs */ ((delegate31Args)null)( 1, 2, 3, 4, 5, 6, 7, 8, 9, 10, 11, 12, 13, 14, 15, 16, 17, 18, 19, 20, 21, 22, 23, 24, 25, 26, 27, 28, 29, 30, 31 ) /**/;
=======
			/* TooManyUnnamedArgs */ ((delegate31Args)null)( 1, 2, 3, 4, 5, 6, 7, 8, 9, 10, 11, 12, 13, 14, 15, 16, 17, 18, 19, 20, 21, 22, 23, 24, 25, 26, 27, 28, 29, 30, 31 ) /**/;
>>>>>>> 36767211
			((delegate31Args)null)( 1, 2, 3, 4, 5, 6, 7, 8, 9, 10, 11, 12, 13, 14, 15, 16, 17, 18, 19, 20, 21, 22, 23, 24, 25, 26, 27, 28, 29, 30, a31: 31 );
			#endregion

			#region class constructors should behave the same way
			// these aren't InvocationExpressions like the above but should
			// behave just the same.
			new SomeClass();
			new SomeClass( 1 );
			new SomeClass( 1, 2 );
			/* UseNamedArgsWhenTooManyArgs */ new SomeClass( 1, 2, 3, 4, 5, 6, 7, 8, 9, 10, 11, 12, 13, 14, 15, 16, 17, 18, 19, 20, 21, 22, 23, 24, 25, 26, 27, 28, 29, 30, 31 ) /**/;
			new SomeClass( 1, 2, 3, 4, 5, 6, 7, 8, 9, 10, 11, 12, 13, 14, 15, 16, 17, 18, 19, 20, 21, 22, 23, 24, 25, 26, 27, 28, 29, 30, a31:31 );

			#endregion
		}
	}
}<|MERGE_RESOLUTION|>--- conflicted
+++ resolved
@@ -1,127 +1,114 @@
-﻿// analyzer: D2L.CodeStyle.Analyzers.Language.RequireNamedArgumentsAnalyzer
-
-namespace D2L {
-	public static class Foo {
-		public void _arg0() { }
-		public void _arg1( int a1 ) { }
-		public void _arg2( int a1, int a2 ) { }
-		public void _arg3( int a1, int a2, int a3 ) { }
-		public void _arg4( int a1, int a2, int a3, int a4 ) { }
-
-		// These will shrink as we shrink the max *blush*
-		public void _arg30( int a1, int a2, int a3, int a4, int a5, int a6, int a7, int a8, int a9, int a10, int a11, int a12, int a13, int a14, int a15, int a16, int a17, int a18, int a19, int a20, int a21, int a22, int a23, int a24, int a25, int a26, int a27, int a28, int a29, int a30 );
-		public void _arg31( int a1, int a2, int a3, int a4, int a5, int a6, int a7, int a8, int a9, int a10, int a11, int a12, int a13, int a14, int a15, int a16, int a17, int a18, int a19, int a20, int a21, int a22, int a23, int a24, int a25, int a26, int a27, int a28, int a29, int a30, int a31 );
-		public void _arg32( int a1, int a2, int a3, int a4, int a5, int a6, int a7, int a8, int a9, int a10, int a11, int a12, int a13, int a14, int a15, int a16, int a17, int a18, int a19, int a20, int a21, int a22, int a23, int a24, int a25, int a26, int a27, int a28, int a29, int a30, int a31, int a32 );
-
-		public void funcWithParams( int a, int b, int c, params int[] ps ) { }
-
-		public delegate void delegate0Args();
-		public delegate void delegate1Args( int a1 );
-		public delegate void delegate31Args( int a1, int a2, int a3, int a4, int a5, int a6, int a7, int a8, int a9, int a10, int a11, int a12, int a13, int a14, int a15, int a16, int a17, int a18, int a19, int a20, int a21, int a22, int a23, int a24, int a25, int a26, int a27, int a28, int a29, int a30, int a31 );
-
-		public sealed class SomeClass {
-			public SomeClass() { }
-			public SomeClass( int a1 ) { }
-			public SomeClass( int a1, int a2 ) { }
-			public SomeClass( int a1, int a2, int a3, int a4, int a5, int a6, int a7, int a8, int a9, int a10, int a11, int a12, int a13, int a14, int a15, int a16, int a17, int a18, int a19, int a20, int a21, int a22, int a23, int a24, int a25, int a26, int a27, int a28, int a29, int a30, int a31 );
-		}
-
-		public static void Test() {
-			#region "low" number of args doesn't require naming
-			_arg0();
-			_arg1( 1 );
-			_arg2( 1, 2 );
-			_arg3( 1, 2, 3 );
-			_arg4( 1, 2, 3, 4 );
-			_arg30( 1, 2, 3, 4, 5, 6, 7, 8, 9, 10, 11, 12, 13, 14, 15, 16, 17, 18, 19, 20, 21, 22, 23, 24, 25, 26, 27, 28, 29, 30 );
-			#endregion
-
-			#region diagnostic for too many unnamed args
-<<<<<<< HEAD
-			/* UseNamedArgsWhenTooManyArgs */ _arg31( 1, 2, 3, 4, 5, 6, 7, 8, 9, 10, 11, 12, 13, 14, 15, 16, 17, 18, 19, 20, 21, 22, 23, 24, 25, 26, 27, 28, 29, 30, 31 ) /**/;
-			/* UseNamedArgsWhenTooManyArgs */ _arg32( 1, 2, 3, 4, 5, 6, 7, 8, 9, 10, 11, 12, 13, 14, 15, 16, 17, 18, 19, 20, 21, 22, 23, 24, 25, 26, 27, 28, 29, 30, 31, 32 ) /**/;
-=======
-			/* TooManyUnnamedArgs */ _arg31( 1, 2, 3, 4, 5, 6, 7, 8, 9, 10, 11, 12, 13, 14, 15, 16, 17, 18, 19, 20, 21, 22, 23, 24, 25, 26, 27, 28, 29, 30, 31 ) /**/;
-			/* TooManyUnnamedArgs */ _arg32( 1, 2, 3, 4, 5, 6, 7, 8, 9, 10, 11, 12, 13, 14, 15, 16, 17, 18, 19, 20, 21, 22, 23, 24, 25, 26, 27, 28, 29, 30, 31, 32 ) /**/;
->>>>>>> 36767211
-			#endregion
-
-			#region all named args is usually preferred if there are lots of args
-			_arg31(
-				a1: 1,
-				a2: 2,
-				a3: 3,
-				a4: 4,
-				a5: 5,
-				a6: 6,
-				a7: 7,
-				a8: 8,
-				a9: 9,
-				a10: 10,
-				a11: 11,
-				a12: 12,
-				a13: 13,
-				a14: 14,
-				a15: 15,
-				a16: 16,
-				a17: 17,
-				a18: 18,
-				a19: 19,
-				a20: 20,
-				a21: 21,
-				a22: 22,
-				a23: 23,
-				a24: 24,
-				a25: 25,
-				a26: 26,
-				a27: 27,
-				a28: 28,
-				a29: 29,
-				a30: 30,
-				a31: 31
-			);
-			#endregion
-
-			#region named args don't count against the unnamed args budget
-			_arg31( 1, 2, 3, 4, 5, 6, 7, 8, 9, 10, 11, 12, 13, 14, 15, 16, 17, 18, 19, 20, 21, 22, 23, 24, 25, 26, 27, 28, 29, 30, a31: 31 );
-			_arg32( 1, 2, 3, 4, 5, 6, 7, 8, 9, 10, 11, 12, 13, 14, 15, 16, 17, 18, 19, 20, 21, 22, 23, 24, 25, 26, 27, 28, 29, 30, a31: 31, a32: 32 );
-			#endregion
-
-			#region need to have enough named args, though
-<<<<<<< HEAD
-			/* UseNamedArgsWhenTooManyArgs */ _arg32( 1, 2, 3, 4, 5, 6, 7, 8, 9, 10, 11, 12, 13, 14, 15, 16, 17, 18, 19, 20, 21, 22, 23, 24, 25, 26, 27, 28, 29, 30, 31, a32: 32 ) /**/;
-=======
-			/* TooManyUnnamedArgs */ _arg32( 1, 2, 3, 4, 5, 6, 7, 8, 9, 10, 11, 12, 13, 14, 15, 16, 17, 18, 19, 20, 21, 22, 23, 24, 25, 26, 27, 28, 29, 30, 31, a32: 32 ) /**/;
->>>>>>> 36767211
-			#endregion
-
-			#region params don't count against the unnamed args budget
-			funcWithParams( 1, 2, 3 );
-			funcWithParams( 1, 2, 3, 4 );
-			funcWithParams( 1, 2, 3, 4, 5, 6, 7, 8, 9, 10, 11, 12, 13, 14, 15, 16, 17, 18, 19, 20, 21, 22, 23, 24, 25, 26 );
-			#endregion
-
-			#region delegates
-			((delegate0Args)null)();
-			((delegate1Args)null)( 1 );
-<<<<<<< HEAD
-			/* UseNamedArgsWhenTooManyArgs */ ((delegate31Args)null)( 1, 2, 3, 4, 5, 6, 7, 8, 9, 10, 11, 12, 13, 14, 15, 16, 17, 18, 19, 20, 21, 22, 23, 24, 25, 26, 27, 28, 29, 30, 31 ) /**/;
-=======
-			/* TooManyUnnamedArgs */ ((delegate31Args)null)( 1, 2, 3, 4, 5, 6, 7, 8, 9, 10, 11, 12, 13, 14, 15, 16, 17, 18, 19, 20, 21, 22, 23, 24, 25, 26, 27, 28, 29, 30, 31 ) /**/;
->>>>>>> 36767211
-			((delegate31Args)null)( 1, 2, 3, 4, 5, 6, 7, 8, 9, 10, 11, 12, 13, 14, 15, 16, 17, 18, 19, 20, 21, 22, 23, 24, 25, 26, 27, 28, 29, 30, a31: 31 );
-			#endregion
-
-			#region class constructors should behave the same way
-			// these aren't InvocationExpressions like the above but should
-			// behave just the same.
-			new SomeClass();
-			new SomeClass( 1 );
-			new SomeClass( 1, 2 );
-			/* UseNamedArgsWhenTooManyArgs */ new SomeClass( 1, 2, 3, 4, 5, 6, 7, 8, 9, 10, 11, 12, 13, 14, 15, 16, 17, 18, 19, 20, 21, 22, 23, 24, 25, 26, 27, 28, 29, 30, 31 ) /**/;
-			new SomeClass( 1, 2, 3, 4, 5, 6, 7, 8, 9, 10, 11, 12, 13, 14, 15, 16, 17, 18, 19, 20, 21, 22, 23, 24, 25, 26, 27, 28, 29, 30, a31:31 );
-
-			#endregion
-		}
-	}
-}+﻿// analyzer: D2L.CodeStyle.Analyzers.Language.RequireNamedArgumentsAnalyzer
+
+namespace D2L {
+	public static class Foo {
+		public void _arg0() { }
+		public void _arg1( int a1 ) { }
+		public void _arg2( int a1, int a2 ) { }
+		public void _arg3( int a1, int a2, int a3 ) { }
+		public void _arg4( int a1, int a2, int a3, int a4 ) { }
+
+		// These will shrink as we shrink the max *blush*
+		public void _arg30( int a1, int a2, int a3, int a4, int a5, int a6, int a7, int a8, int a9, int a10, int a11, int a12, int a13, int a14, int a15, int a16, int a17, int a18, int a19, int a20, int a21, int a22, int a23, int a24, int a25, int a26, int a27, int a28, int a29, int a30 );
+		public void _arg31( int a1, int a2, int a3, int a4, int a5, int a6, int a7, int a8, int a9, int a10, int a11, int a12, int a13, int a14, int a15, int a16, int a17, int a18, int a19, int a20, int a21, int a22, int a23, int a24, int a25, int a26, int a27, int a28, int a29, int a30, int a31 );
+		public void _arg32( int a1, int a2, int a3, int a4, int a5, int a6, int a7, int a8, int a9, int a10, int a11, int a12, int a13, int a14, int a15, int a16, int a17, int a18, int a19, int a20, int a21, int a22, int a23, int a24, int a25, int a26, int a27, int a28, int a29, int a30, int a31, int a32 );
+
+		public void funcWithParams( int a, int b, int c, params int[] ps ) { }
+
+		public delegate void delegate0Args();
+		public delegate void delegate1Args( int a1 );
+		public delegate void delegate31Args( int a1, int a2, int a3, int a4, int a5, int a6, int a7, int a8, int a9, int a10, int a11, int a12, int a13, int a14, int a15, int a16, int a17, int a18, int a19, int a20, int a21, int a22, int a23, int a24, int a25, int a26, int a27, int a28, int a29, int a30, int a31 );
+
+		public sealed class SomeClass {
+			public SomeClass() { }
+			public SomeClass( int a1 ) { }
+			public SomeClass( int a1, int a2 ) { }
+			public SomeClass( int a1, int a2, int a3, int a4, int a5, int a6, int a7, int a8, int a9, int a10, int a11, int a12, int a13, int a14, int a15, int a16, int a17, int a18, int a19, int a20, int a21, int a22, int a23, int a24, int a25, int a26, int a27, int a28, int a29, int a30, int a31 );
+		}
+
+		public static void Test() {
+			#region "low" number of args doesn't require naming
+			_arg0();
+			_arg1( 1 );
+			_arg2( 1, 2 );
+			_arg3( 1, 2, 3 );
+			_arg4( 1, 2, 3, 4 );
+			_arg30( 1, 2, 3, 4, 5, 6, 7, 8, 9, 10, 11, 12, 13, 14, 15, 16, 17, 18, 19, 20, 21, 22, 23, 24, 25, 26, 27, 28, 29, 30 );
+			#endregion
+
+			#region diagnostic for too many unnamed args
+			/* TooManyUnnamedArgs */ _arg31( 1, 2, 3, 4, 5, 6, 7, 8, 9, 10, 11, 12, 13, 14, 15, 16, 17, 18, 19, 20, 21, 22, 23, 24, 25, 26, 27, 28, 29, 30, 31 ) /**/;
+			/* TooManyUnnamedArgs */ _arg32( 1, 2, 3, 4, 5, 6, 7, 8, 9, 10, 11, 12, 13, 14, 15, 16, 17, 18, 19, 20, 21, 22, 23, 24, 25, 26, 27, 28, 29, 30, 31, 32 ) /**/;
+			#endregion
+
+			#region all named args is usually preferred if there are lots of args
+			_arg31(
+				a1: 1,
+				a2: 2,
+				a3: 3,
+				a4: 4,
+				a5: 5,
+				a6: 6,
+				a7: 7,
+				a8: 8,
+				a9: 9,
+				a10: 10,
+				a11: 11,
+				a12: 12,
+				a13: 13,
+				a14: 14,
+				a15: 15,
+				a16: 16,
+				a17: 17,
+				a18: 18,
+				a19: 19,
+				a20: 20,
+				a21: 21,
+				a22: 22,
+				a23: 23,
+				a24: 24,
+				a25: 25,
+				a26: 26,
+				a27: 27,
+				a28: 28,
+				a29: 29,
+				a30: 30,
+				a31: 31
+			);
+			#endregion
+
+			#region named args don't count against the unnamed args budget
+			_arg31( 1, 2, 3, 4, 5, 6, 7, 8, 9, 10, 11, 12, 13, 14, 15, 16, 17, 18, 19, 20, 21, 22, 23, 24, 25, 26, 27, 28, 29, 30, a31: 31 );
+			_arg32( 1, 2, 3, 4, 5, 6, 7, 8, 9, 10, 11, 12, 13, 14, 15, 16, 17, 18, 19, 20, 21, 22, 23, 24, 25, 26, 27, 28, 29, 30, a31: 31, a32: 32 );
+			#endregion
+
+			#region need to have enough named args, though
+			/* TooManyUnnamedArgs */ _arg32( 1, 2, 3, 4, 5, 6, 7, 8, 9, 10, 11, 12, 13, 14, 15, 16, 17, 18, 19, 20, 21, 22, 23, 24, 25, 26, 27, 28, 29, 30, 31, a32: 32 ) /**/;
+			#endregion
+
+			#region params don't count against the unnamed args budget
+			funcWithParams( 1, 2, 3 );
+			funcWithParams( 1, 2, 3, 4 );
+			funcWithParams( 1, 2, 3, 4, 5, 6, 7, 8, 9, 10, 11, 12, 13, 14, 15, 16, 17, 18, 19, 20, 21, 22, 23, 24, 25, 26 );
+			#endregion
+
+			#region delegates
+			((delegate0Args)null)();
+			((delegate1Args)null)( 1 );
+			/* TooManyUnnamedArgs */ ((delegate31Args)null)( 1, 2, 3, 4, 5, 6, 7, 8, 9, 10, 11, 12, 13, 14, 15, 16, 17, 18, 19, 20, 21, 22, 23, 24, 25, 26, 27, 28, 29, 30, 31 ) /**/;
+			((delegate31Args)null)( 1, 2, 3, 4, 5, 6, 7, 8, 9, 10, 11, 12, 13, 14, 15, 16, 17, 18, 19, 20, 21, 22, 23, 24, 25, 26, 27, 28, 29, 30, a31: 31 );
+			#endregion
+
+			#region class constructors should behave the same way
+			// these aren't InvocationExpressions like the above but should
+			// behave just the same.
+			new SomeClass();
+			new SomeClass( 1 );
+			new SomeClass( 1, 2 );
+			/* UseNamedArgsWhenTooManyArgs */ new SomeClass( 1, 2, 3, 4, 5, 6, 7, 8, 9, 10, 11, 12, 13, 14, 15, 16, 17, 18, 19, 20, 21, 22, 23, 24, 25, 26, 27, 28, 29, 30, 31 ) /**/;
+			new SomeClass( 1, 2, 3, 4, 5, 6, 7, 8, 9, 10, 11, 12, 13, 14, 15, 16, 17, 18, 19, 20, 21, 22, 23, 24, 25, 26, 27, 28, 29, 30, a31:31 );
+
+			#endregion
+		}
+	}
+}